--- conflicted
+++ resolved
@@ -1,10 +1,8 @@
-<<<<<<< HEAD
 ## [7.0.0-dev.1] - UPDATE THIS
 
 * Add support to flutter 3.27
 
-=======
->>>>>>> c348945a
+
 ## [6.5.3+5] - November 5, 2024
 
 * Automated dependency updates

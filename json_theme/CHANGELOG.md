<<<<<<< HEAD
## [6.5.0+2] - May 14th, 2024
=======
## [7.0.0+2] - December 31, 2024

* Automated dependency updates


## [7.0.0+1] - December 17, 2024

* Automated dependency updates


## [7.0.0] - December 12th, 2024

* Add support to flutter 3.27


## [6.5.4+1] - December 10, 2024

* Automated dependency updates


## [6.5.4] - November 30th, 2024

* Updated dependency on example for `intl`.
* Updated `json_class` dependency due to `intl`.


## [6.5.3+6] - November 12, 2024

* Automated dependency updates


## [6.5.3+5] - November 5, 2024

* Automated dependency updates


## [6.5.3+4] - October 22, 2024

* Automated dependency updates


## [6.5.3+3] - October 15, 2024

* Automated dependency updates


## [6.5.3+2] - October 8, 2024

* Automated dependency updates


## [6.5.3+1] - October 1, 2024

* Automated dependency updates


## [6.5.3] - September 9, 2024

* Fix for [issue 205](https://github.com/peiffer-innovations/json_theme/issues/205)


## [6.5.2+1] - September 9, 2024

* Automated dependency updates


## [6.5.2] - September 9th, 2024

* Updated the `ColorScheme` with the latest values from Flutter 3.22


## [6.5.1+2] - September 4th, 2024

* Fix unit tests and ignore deprecated member of 'ButonBarThemeData' which is deprecated since v3.21.0-10.0.pre.


## [6.5.1+1] - August 7th, 2024

* Add missing case AutovalidateMode.onUnfocus in encoder


## [6.5.0+1] - May 14th, 2024
>>>>>>> 9e01f710

- Support all ColorScheme color properties from flutter 3.22

## [6.5.0+1] - May 14th, 2024

- Swapped MaterialStateProperty with WidgetStateProperty in preperation for other Flutter 3.22 work.

## [6.4.1+5] - April 30, 2024

- Automated dependency updates

## [6.4.1+4] - April 23, 2024

- Automated dependency updates

## [6.4.1+3] - April 16, 2024

- Automated dependency updates

## [6.4.1+2] - April 9, 2024

- Automated dependency updates

## [6.4.1+1] - April 2, 2024

- Automated dependency updates

## [6.4.1] - February 20th, 2024

- Dependency updates
- Added `MaterialStateColor`, `OverflowBoxFit`
- Update for Flutter 3.19

## [6.4.0] - November 17th, 2023

- Update for Flutter 3.16

## [6.3.2] - November 12th, 2023

- Fix for `filledButtonTheme` key (thanks [ajil-apx](https://github.com/ajil-apx))

## [6.3.1] - November 2nd, 2023

- Updated [flutter_lints](https://pub.dev/packages/flutter_lints) to `3.0.0`

## [6.3.0] - September 27th, 2023

- Added codecs for:
  - `BoxHeightStyle`
  - `BoxWidthStyle`

## [6.2.6+1] - September 12th, 2023

- Switching back to [json_schema](https://pub.dev/packages/json_schema)

## [6.2.5] - September 9th, 2023

- Temporarialy switch to [json_schema2](https://pub.dev/packages/json_schema2) until [this issue](https://github.com/Workiva/json_schema/issues/172) is resolved.

## [6.2.4] - September 3rd, 2023

- Split into independent encoders and decoders for:
  - `EdgeInsets`
  - `EdgeInsetsDirectional`
  - `EdgeInsetsGeometry`

## [6.2.3] - August 12th, 2023

- Improved error messaging

## [6.2.2] - August 9th, 2023

- Minor bug fixes and improvements

## [6.2.1+1] - August 7th, 2023

- Added `JsonMaterialStateProperty` class that allows to show values of `MaterialPropertyResolver` in form of type-safe `Map<MaterialState?, T>` instead of Instance of '\_MaterialStatePropertyWith' on toString() call.
  - Thanks [tsinis](https://github.com/tsinis)
- Updated analysis rules

## [6.2.0] - August 7th, 2023

- Added a code generator to automatically generate the existing encoders into a map.

## [6.1.0] - July 16th, 2023

- Upgraded to json_class 3.0.0

## [6.0.2+3] - July 4th, 2023

- Added a code generator to automatically generate the existing decoders into a map.

## [6.0.1+2] - July 4, 2023

- Automated dependency updates

## [6.0.1+1] - June 20, 2023

- Automated dependency updates

## [6.0.1] - June 16th, 2023

- Switched from [json_schema] to [json_schema2] to support http 1.0.0.

## [6.0.0] - June 4th, 2023

- Switched from [json_schema2] to [json_schema] now that it supports Null Safety.

## [5.0.2+6] - May 2, 2023

- Automated dependency updates

## [5.0.2+5] - April 25, 2023

- Automated dependency updates

## [5.0.2+4] - April 11, 2023

- Automated dependency updates

## [5.0.2+3] - April 4, 2023

- Automated dependency updates

## [5.0.2+2] - March 28, 2023

- Automated dependency updates

## [5.0.2+1] - March 25th, 2023

- Added encoders / decoders for `AlignmentGeometry`
- Fixed typo in encodeColorScheme for Outline Variant (thanks `sarbagya-acme`).

## [5.0.1+2] - March 21, 2023

- Automated dependency updates

## [5.0.1+1] - March 19th, 2023

- Added decoder for `ColorFilter`. It's not encodable though.

## [5.0.0+5] - March 7, 2023

- Automated dependency updates

## [5.0.0+4] - February 21, 2023

- Automated dependency updates

## [5.0.0+3] - February 14, 2023

- Automated dependency updates

## [5.0.0+2] - February 7, 2023

- Automated dependency updates

## [5.0.0+1] - January 31, 2023

- Automated dependency updates

## [5.0.0] - January 24th, 2023

- Added `AlignmentDirectional` encoder / decoder
- Added `PanAxis` encoder / decoder
- Added `TextSpan` encoder / decoder
- Preparing for Flutter 3.6

## [4.0.3+5] - January 24, 2023

- Automated dependency updates

## [4.0.3+4] - January 17, 2023

- Automated dependency updates

## [4.0.3+3] - January 3, 2023

- Automated dependency updates

## [4.0.3+2] - December 13, 2022

- Automated dependency updates

## [4.0.3+1] - November 15, 2022

- Automated dependency updates

## [4.0.3] - November 12th, 2022

- Merged: https://github.com/peiffer-innovations/json_theme/pull/62

## [4.0.2+3] - November 8, 2022

- Automated dependency updates

## [4.0.2+2] - November 1, 2022

- Automated dependency updates

## [4.0.2+1] - October 25, 2022

- Automated dependency updates

## [4.0.2] - October 23rd, 2022

- Added more options for `SystemUiOverlayStyle`
- Fix for [Issue #44](https://github.com/peiffer-innovations/json_theme/issues/44)

## [4.0.1+5] - October 18, 2022

- Automated dependency updates

## [4.0.1+4] - October 11, 2022

- Automated dependency updates

## [4.0.1+3] - September 20, 2022

- Automated dependency updates

## [4.0.1+2] - September 13, 2022

- Automated dependency updates

## [4.0.1+1] - September 6, 2022

- Automated dependency updates

## [4.0.1] - September 1st, 2022

- Moved pressed state above hovered state.
- Fix for [Issue #52](https://https://github.com/peiffer-innovations/json_theme/issues/52)

## [4.0.0+9] - August 30, 2022

- Automated dependency updates

## [4.0.0+8] - August 9, 2022

- Automated dependency updates

## [4.0.0+7] - July 19, 2022

- Automated dependency updates

## [4.0.0+6] - July 12, 2022

- Automated dependency updates

## [4.0.0+5] - July 5, 2022

- Automated dependency updates

## [4.0.0+4] - June 28, 2022

- Automated dependency updates

## [4.0.0+3] - June 21, 2022

- Automated dependency updates

## [4.0.0+2] - June, 7, 2022

- Automated dependency updates

## [4.0.0+1] - May, 31, 2022

- Automated dependency updates

# [4.0.0] - May 14th, 2022

- Flutter 3.0

# [3.3.1] - February 6th, 2022

- Updated `encodeThemeData` to encode `CheckboxThemeData`, `RadioThemeData` and `SwitchThemeData`
- Fix for [Issue #32](https://github.com/peiffer-innovations/json_theme/issues/32)

# [3.3.0] - February 6th, 2022

- Flutter 2.10 properties

# [3.2.5] - January 15th, 2022

- Added support for the `${.*}` syntax in the enums

# [3.2.4] - January 9th, 2022

- Added encoders / decoders for `TableBorder`, `TableColumnWidth`

# [3.2.3+1] - December 29th, 2021

- Added encoders / decoders for `ScrollbarOrientation`
- Fix for [Issue #31](https://github.com/peiffer-innovations/json_theme/issues/31)

# [3.2.2] - December 28th, 2021

- Added encoders / decoders for `ScrollBehavior`

# [3.2.1] - December 19th, 2021

- Added optional `includeObject` to `SchemaHelper.arraySchema`

# [3.2.0] - December 12th, 2021

- Updated with Flutter 2.8 properties

# [3.1.2+1] - November 20th, 2021

- Added encoders and decoders for `WrapAlignment` and `WrapCrossAlignment`
- Fix for [Issue #28](https://github.com/peiffer-innovations/json_theme/issues/28)
- Fix for [Issue #29](https://github.com/peiffer-innovations/json_theme/issues/29)

# [3.1.1+1] - November 14th, 2021

- Using a new GH workflow publisher

# [3.1.1] - November 13th, 2021

- Remove `uses-material-design` from `pubspec.yaml`

# [3.1.0] - October 25th, 2021

- Allow int (all), List (horizontal/symmetric or LTRB) and Map for MaterialStatePropertyEdgeInsetsGeometry

# [3.0.1] - September 23rd, 2021

- Fix for [AppBarTheme] when using the legacy `color` attribute
- Add `x / y` options to `Alignment`

# [3.0.0] - September 18th, 2021

- Update to Flutter 2.5 and removed support for deprecated values

# [2.1.1] - August 20th, 2021

- (CONTRIBUTION) - Fix for incorrect property in schema for BottomAppBar

## [2.1.0+2] - May 29th, 2021

- Dependency updates

## [2.1.0+1] - May 2nd, 2021

- Updated how the `MaterialStateProperty` is handled to better support using those via JSON
- Added support for `OrdinalSortKey` and `SemanticsTag`.

## [2.0.1] - April 30th, 2021

- Updated with new attributes and classes from Flutter 2.0

## [2.0.0+1] - March 8th, 2021

- Null Safety
- Added `MaxLengthEnforcement`
- Added `TextSelectionControls`

## [1.5.0+2] - January 10th, 2021

- Swapped deprecated buttons in example

## [1.5.0+1] - December 13th, 2020

- Updated `meta` dependency

## [1.5.0] - December 13th, 2020

- Removed deprecated "disabledThumbGapWidth"
- Swapped out the no longer maintained `json_schema` for the forked `json_schema2`.

## [1.4.3+1] - November 26th, 2020

- Added a `$comment` to all schemas linking to the respective dartdoc page.

## [1.4.3] - November 26th, 2020

- Updated all schema URLs to point to a live repo.

## [1.4.2] - November 22nd, 2020

- Fix for [Issue #18](https://github.com/peiffer-innovations/json_theme/issues/18)

## [1.4.1] - October 20th, 2020

- Added back `Overflow` because so did Flutter.

## [1.4.0] - October 20th, 2020

- Added Flutter 1.22 support for:
  - `AutovalidateMode`
  - `ButtonStyle`
  - `DataTableThemeData`
  - `ElevatedButtonThemeData`
  - `OutlinedBorder`
  - `OutlinedButtonThemeData`
  - `PageTransitionsBuilder`
  - `PageTransitionsTheme`
  - `Size`
  - `TextButtonThemeData`
  - `TextSelectionThemeData`
- Added a bunch of new `SystemMouseCursor` options made available in Flutter 1.22.

## [1.3.5] - September 22nd, 2020

- Removed `Overflow` because that was straight-up removed in Flutter 1.23, so keeping it breaks future compatibility

## [1.3.4] - September 11th, 2020

- Added `linux` example

## [1.3.3+1] - September 3rd, 2020

- README.md update to point to the live Flutter Web example for the app

## [1.3.3] - September 3rd, 2020

- Added `CrossFadeState` support
- Removed `horizontalDoubleArrow` and `verticalDoubleArrow` support from the Mouse Cursors because those are removed in 1.21 and keeping them will become an upgrade blocker in the not-too-distant future.
- Added `web` example
- Added `macos` example

## [1.3.2] - September 1st, 2020

- Swapped "oneOf" for "anyOf" because that's really more accurate for the schema validation.

## [1.3.1] - Auguest 30th, 2020

- Updated to support dynamic expressions for enums using `{{foo}}` and `##foo(bar)##` syntax.

## [1.3.0] - Auguest 29th, 2020

- Updated to support the built-in actual widgets as part of the decode functions in addition to the JSON-like models.
- Minor validation fix for empty objects

## [1.2.3] - Auguest 22nd, 2020

- Added `DecorationPosition` support

## [1.2.2] - Auguest 22nd, 2020

- Dependency updates

## [1.2.1] - Auguest 6th, 2020

- Added `MouseCursor` support
- Minor other bug fixes and enhancements

## [1.2.0] - Auguest 5th, 2020

- Updated with new theme elements from Flutter `1.20.0`

## [1.1.2+1] - July 18h, 2020

- Fixed HTTP link to GitHub to be a secure HTTPS link

## [1.1.2] - July 14th, 2020

- Fixed a recursive bug in `SchemaCache.addSchema`

## [1.1.1] - July 13th, 2020

- Exported the JSON Schemas for other tools to also be able to perform validation.

## [1.1.0] - July 11th, 2020

- Added JSON Schema validators for all objects

## [1.0.8] - July 2nd, 2020

- Added decoders for...
  - `SmartDashesType`
  - `SmartQuotesType`
  - `TextAlignVertical`
  - `TextCapitalization`
  - `TextInputAction`
  - `TextInputType`

## [1.0.7] - June 24th, 2020

- Fixed more default values in `ThemeDecoder`

## [1.0.6] - June 23rd, 2020

- Fix for `IconData`
- Added secondary decoding option for `BoxBorder`

## [1.0.5] - June 22nd, 2020

- Added encoder / decoder for `FilterQuality`
- Added encoder / decoder for `ImageRepeat`
- Added encoder / decoder for `HitTestBehavior`
- Added encoder / decoder for `Rect`

## [1.0.4] - June 21st, 2020

- Added more value option to `ThemeDecoder.decodeEdgeInsetsGeometry`
- Completed DartDocs for all public functions.

## [1.0.3] - June 20th, 2020

- Added encoder / decoder for: `FloatingActionButtonAnimator`
- Added encoder / decoder for: `FloatingActionButtonLocation`

## [1.0.2] - June 19th, 2020

- Added several new encoders and decoders
- Started adding DartDocs

## [1.0.1] - June 15th, 2020

- Added encoder / decoder for `CrossAxisAlignment`

## [1.0.0] - June 13th, 2020

- Added [example](https://github.com/peiffer-innovations/json_theme/example)
- Added documentation
- Added Unit Tests

## [0.1.2] - June 11th, 2020

- Updated to use [json_class](https://pub.dev/packages/json_class) vs `rest_client` to reduce footprint

## [0.1.1] - June 2nd, 2020

- Fix to work in `stable` / `1.17` rather than `beta` / `1.18`

## [0.1.0] - June 2nd, 2020

<<<<<<< HEAD
- Initial release
- ~~**TODO**: Documentation~~
- ~~**TODO**: Example App~~
- ~~**TODO**: Unit Tests~~
=======
* Initial release
* ~~**TODO**: Documentation~~
* ~~**TODO**: Example App~~
* ~~**TODO**: Unit Tests~~
>>>>>>> 9e01f710
<|MERGE_RESOLUTION|>--- conflicted
+++ resolved
@@ -1,6 +1,3 @@
-<<<<<<< HEAD
-## [6.5.0+2] - May 14th, 2024
-=======
 ## [7.0.0+2] - December 31, 2024
 
 * Automated dependency updates
@@ -81,11 +78,6 @@
 
 * Add missing case AutovalidateMode.onUnfocus in encoder
 
-
-## [6.5.0+1] - May 14th, 2024
->>>>>>> 9e01f710
-
-- Support all ColorScheme color properties from flutter 3.22
 
 ## [6.5.0+1] - May 14th, 2024
 
@@ -613,14 +605,7 @@
 
 ## [0.1.0] - June 2nd, 2020
 
-<<<<<<< HEAD
-- Initial release
-- ~~**TODO**: Documentation~~
-- ~~**TODO**: Example App~~
-- ~~**TODO**: Unit Tests~~
-=======
 * Initial release
 * ~~**TODO**: Documentation~~
 * ~~**TODO**: Example App~~
-* ~~**TODO**: Unit Tests~~
->>>>>>> 9e01f710
+* ~~**TODO**: Unit Tests~~
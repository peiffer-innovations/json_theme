<<<<<<< HEAD
## [6.1.1] - July 23th, 2023

* Added `JsonMaterialStateProperty` class that allows to show values of `MaterialPropertyResolver` in form of type-safe `Map<MaterialState?, T>` instead of Instance of '_MaterialStatePropertyWith' on toString() call.
=======
## [6.2.0] - August 7th, 2023

* Added a code generator to automatically generate the existing encoders into a map.

>>>>>>> 394a5de3

## [6.1.0] - July 16th, 2023

* Upgraded to json_class 3.0.0


## [6.0.2+3] - July 4th, 2023

* Added a code generator to automatically generate the existing decoders into a map.


## [6.0.1+2] - July 4, 2023

* Automated dependency updates


## [6.0.1+1] - June 20, 2023

* Automated dependency updates


## [6.0.1] - June 16th, 2023

* Switched from [json_schema] to [json_schema2] to support http 1.0.0.


## [6.0.0] - June 4th, 2023

* Switched from [json_schema2] to [json_schema] now that it supports Null Safety.


## [5.0.2+6] - May 2, 2023

* Automated dependency updates


## [5.0.2+5] - April 25, 2023

* Automated dependency updates


## [5.0.2+4] - April 11, 2023

* Automated dependency updates


## [5.0.2+3] - April 4, 2023

* Automated dependency updates


## [5.0.2+2] - March 28, 2023

* Automated dependency updates


## [5.0.2+1] - March 25th, 2023

* Added encoders / decoders for `AlignmentGeometry`
* Fixed typo in encodeColorScheme for Outline Variant (thanks `sarbagya-acme`).

## [5.0.1+2] - March 21, 2023

* Automated dependency updates


## [5.0.1+1] - March 19th, 2023

* Added decoder for `ColorFilter`.  It's not encodable though.


## [5.0.0+5] - March 7, 2023

* Automated dependency updates


## [5.0.0+4] - February 21, 2023

* Automated dependency updates


## [5.0.0+3] - February 14, 2023

* Automated dependency updates


## [5.0.0+2] - February 7, 2023

* Automated dependency updates


## [5.0.0+1] - January 31, 2023

* Automated dependency updates


## [5.0.0] - January 24th, 2023

* Added `AlignmentDirectional` encoder / decoder
* Added `PanAxis` encoder / decoder
* Added `TextSpan` encoder / decoder
* Preparing for Flutter 3.6


## [4.0.3+5] - January 24, 2023

* Automated dependency updates


## [4.0.3+4] - January 17, 2023

* Automated dependency updates


## [4.0.3+3] - January 3, 2023

* Automated dependency updates


## [4.0.3+2] - December 13, 2022

* Automated dependency updates


## [4.0.3+1] - November 15, 2022

* Automated dependency updates


## [4.0.3] - November 12th, 2022

* Merged: https://github.com/peiffer-innovations/json_theme/pull/62


## [4.0.2+3] - November 8, 2022

* Automated dependency updates


## [4.0.2+2] - November 1, 2022

* Automated dependency updates


## [4.0.2+1] - October 25, 2022

* Automated dependency updates


## [4.0.2] - October 23rd, 2022

* Added more options for `SystemUiOverlayStyle`
* Fix for [Issue #44](https://github.com/peiffer-innovations/json_theme/issues/44)


## [4.0.1+5] - October 18, 2022

* Automated dependency updates


## [4.0.1+4] - October 11, 2022

* Automated dependency updates


## [4.0.1+3] - September 20, 2022

* Automated dependency updates


## [4.0.1+2] - September 13, 2022

* Automated dependency updates


## [4.0.1+1] - September 6, 2022

* Automated dependency updates


## [4.0.1] - September 1st, 2022

* Moved pressed state above hovered state.
* Fix for [Issue #52](https://https://github.com/peiffer-innovations/json_theme/issues/52)

## [4.0.0+9] - August 30, 2022

* Automated dependency updates

## [4.0.0+8] - August 9, 2022

* Automated dependency updates


## [4.0.0+7] - July 19, 2022

* Automated dependency updates


## [4.0.0+6] - July 12, 2022

* Automated dependency updates


## [4.0.0+5] - July 5, 2022

* Automated dependency updates


## [4.0.0+4] - June 28, 2022

* Automated dependency updates


## [4.0.0+3] - June 21, 2022

* Automated dependency updates


## [4.0.0+2] - June, 7, 2022

* Automated dependency updates


## [4.0.0+1] - May, 31, 2022

* Automated dependency updates


# [4.0.0] - May 14th, 2022

* Flutter 3.0


# [3.3.1] - February 6th, 2022

* Updated `encodeThemeData` to encode `CheckboxThemeData`, `RadioThemeData` and `SwitchThemeData`
* Fix for [Issue #32](https://github.com/peiffer-innovations/json_theme/issues/32)


# [3.3.0] - February 6th, 2022

* Flutter 2.10 properties


# [3.2.5] - January 15th, 2022

* Added support for the `${.*}` syntax in the enums


# [3.2.4] - January 9th, 2022

* Added encoders / decoders for `TableBorder`, `TableColumnWidth`


# [3.2.3+1] - December 29th, 2021

* Added encoders / decoders for `ScrollbarOrientation`
* Fix for [Issue #31](https://github.com/peiffer-innovations/json_theme/issues/31)


# [3.2.2] - December 28th, 2021

* Added encoders / decoders for `ScrollBehavior`


# [3.2.1] - December 19th, 2021

* Added optional `includeObject` to `SchemaHelper.arraySchema`


# [3.2.0] - December 12th, 2021

* Updated with Flutter 2.8 properties


# [3.1.2+1] - November 20th, 2021

* Added encoders and decoders for `WrapAlignment` and `WrapCrossAlignment`
* Fix for [Issue #28](https://github.com/peiffer-innovations/json_theme/issues/28)
* Fix for [Issue #29](https://github.com/peiffer-innovations/json_theme/issues/29)


# [3.1.1+1] - November 14th, 2021

* Using a new GH workflow publisher


# [3.1.1] - November 13th, 2021

* Remove `uses-material-design` from `pubspec.yaml`


# [3.1.0] - October 25th, 2021

* Allow int (all), List (horizontal/symmetric or LTRB) and Map for MaterialStatePropertyEdgeInsetsGeometry


# [3.0.1] - September 23rd, 2021

* Fix for [AppBarTheme] when using the legacy `color` attribute
* Add `x / y` options to `Alignment`


# [3.0.0] - September 18th, 2021

* Update to Flutter 2.5 and removed support for deprecated values


# [2.1.1] - August 20th, 2021

* (CONTRIBUTION) - Fix for incorrect property in schema for BottomAppBar


## [2.1.0+2] - May 29th, 2021

* Dependency updates


## [2.1.0+1] - May 2nd, 2021

* Updated how the `MaterialStateProperty` is handled to better support using those via JSON
* Added support for `OrdinalSortKey` and `SemanticsTag`.


## [2.0.1] - April 30th, 2021

* Updated with new attributes and classes from Flutter 2.0


## [2.0.0+1] - March 8th, 2021

* Null Safety
* Added `MaxLengthEnforcement`
* Added `TextSelectionControls`


## [1.5.0+2] - January 10th, 2021

* Swapped deprecated buttons in example


## [1.5.0+1] - December 13th, 2020

* Updated `meta` dependency


## [1.5.0] - December 13th, 2020

* Removed deprecated "disabledThumbGapWidth"
* Swapped out the no longer maintained `json_schema` for the forked `json_schema2`.


## [1.4.3+1] - November 26th, 2020

* Added a `$comment` to all schemas linking to the respective dartdoc page.


## [1.4.3] - November 26th, 2020

* Updated all schema URLs to point to a live repo.


## [1.4.2] - November 22nd, 2020

* Fix for [Issue #18](https://github.com/peiffer-innovations/json_theme/issues/18)


## [1.4.1] - October 20th, 2020

* Added back `Overflow` because so did Flutter.


## [1.4.0] - October 20th, 2020

* Added Flutter 1.22 support for:
  * `AutovalidateMode`
  * `ButtonStyle`
  * `DataTableThemeData`
  * `ElevatedButtonThemeData`
  * `OutlinedBorder`
  * `OutlinedButtonThemeData`
  * `PageTransitionsBuilder`
  * `PageTransitionsTheme`
  * `Size`
  * `TextButtonThemeData`
  * `TextSelectionThemeData`
* Added a bunch of new `SystemMouseCursor` options made available in Flutter 1.22.


## [1.3.5] - September 22nd, 2020

* Removed `Overflow` because that was straight-up removed in Flutter 1.23, so keeping it breaks future compatibility


## [1.3.4] - September 11th, 2020

* Added `linux` example


## [1.3.3+1] - September 3rd, 2020

* README.md update to point to the live Flutter Web example for the app


## [1.3.3] - September 3rd, 2020

* Added `CrossFadeState` support
* Removed `horizontalDoubleArrow` and `verticalDoubleArrow` support from the Mouse Cursors because those are removed in 1.21 and keeping them will become an upgrade blocker in the not-too-distant future.
* Added `web` example
* Added `macos` example


## [1.3.2] - September 1st, 2020

* Swapped "oneOf" for "anyOf" because that's really more accurate for the schema validation.


## [1.3.1] - Auguest 30th, 2020

* Updated to support dynamic expressions for enums using `{{foo}}` and `##foo(bar)##` syntax.


## [1.3.0] - Auguest 29th, 2020

* Updated to support the built-in actual widgets as part of the decode functions in addition to the JSON-like models.
* Minor validation fix for empty objects


## [1.2.3] - Auguest 22nd, 2020

* Added `DecorationPosition` support


## [1.2.2] - Auguest 22nd, 2020

* Dependency updates


## [1.2.1] - Auguest 6th, 2020

* Added `MouseCursor` support
* Minor other bug fixes and enhancements


## [1.2.0] - Auguest 5th, 2020

* Updated with new theme elements from Flutter `1.20.0`


## [1.1.2+1] - July 18h, 2020

* Fixed HTTP link to GitHub to be a secure HTTPS link


## [1.1.2] - July 14th, 2020

* Fixed a recursive bug in `SchemaCache.addSchema`


## [1.1.1] - July 13th, 2020

* Exported the JSON Schemas for other tools to also be able to perform validation.


## [1.1.0] - July 11th, 2020

* Added JSON Schema validators for all objects


## [1.0.8] - July 2nd, 2020

* Added decoders for...
  * `SmartDashesType`
  * `SmartQuotesType`
  * `TextAlignVertical`
  * `TextCapitalization`
  * `TextInputAction`
  * `TextInputType`


## [1.0.7] - June 24th, 2020

* Fixed more default values in `ThemeDecoder`


## [1.0.6] - June 23rd, 2020

* Fix for `IconData`
* Added secondary decoding option for `BoxBorder`


## [1.0.5] - June 22nd, 2020

* Added encoder / decoder for `FilterQuality`
* Added encoder / decoder for `ImageRepeat`
* Added encoder / decoder for `HitTestBehavior`
* Added encoder / decoder for `Rect`


## [1.0.4] - June 21st, 2020

* Added more value option to `ThemeDecoder.decodeEdgeInsetsGeometry`
* Completed DartDocs for all public functions.


## [1.0.3] - June 20th, 2020

* Added encoder / decoder for: `FloatingActionButtonAnimator`
* Added encoder / decoder for: `FloatingActionButtonLocation`


## [1.0.2] - June 19th, 2020

* Added several new encoders and decoders
* Started adding DartDocs


## [1.0.1] - June 15th, 2020

* Added encoder / decoder for `CrossAxisAlignment`


## [1.0.0] - June 13th, 2020

* Added [example](https://github.com/peiffer-innovations/json_theme/example)
* Added documentation
* Added Unit Tests


## [0.1.2] - June 11th, 2020

* Updated to use [json_class](https://pub.dev/packages/json_class) vs `rest_client` to reduce footprint


## [0.1.1] - June 2nd, 2020

* Fix to work in `stable` / `1.17` rather than `beta` / `1.18`


## [0.1.0] - June 2nd, 2020

* Initial release
* ~~**TODO**: Documentation~~
* ~~**TODO**: Example App~~
* ~~**TODO**: Unit Tests~~


































<|MERGE_RESOLUTION|>--- conflicted
+++ resolved
@@ -1,13 +1,12 @@
-<<<<<<< HEAD
-## [6.1.1] - July 23th, 2023
+## [6.2.1] - August 7th, 2023
 
 * Added `JsonMaterialStateProperty` class that allows to show values of `MaterialPropertyResolver` in form of type-safe `Map<MaterialState?, T>` instead of Instance of '_MaterialStatePropertyWith' on toString() call.
-=======
+* Thanks [tsinis](https://github.com/tsinis)
+
 ## [6.2.0] - August 7th, 2023
 
 * Added a code generator to automatically generate the existing encoders into a map.
 
->>>>>>> 394a5de3
 
 ## [6.1.0] - July 16th, 2023
 

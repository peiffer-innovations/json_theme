--- conflicted
+++ resolved
@@ -1,11 +1,7 @@
 name: 'json_theme'
 description: 'A library to dynamically generate a ThemeData object from a JSON file or dynamic map object'
 homepage: 'https://github.com/peiffer-innovations/json_theme'
-<<<<<<< HEAD
-version: '6.1.1'
-=======
-version: '6.2.0'
->>>>>>> 394a5de3
+version: '6.2.1'
 
 environment:
   sdk: '>=3.0.0 <4.0.0'

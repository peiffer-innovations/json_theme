name: 'json_theme'
description: 'A library to dynamically generate a ThemeData object from a JSON file or dynamic map object'
homepage: 'https://github.com/peiffer-innovations/json_theme'
<<<<<<< HEAD
version: '6.3.1'
=======
version: '6.5.0+1'
>>>>>>> 1e8fa320

environment:
  sdk: '>=3.2.0 <4.0.0'

analyzer:
  exclude:
    - 'lib/generated/**'
    - 'lib/**/*.g.dart'

dependencies:
  flutter:
    sdk: 'flutter'
  json_class: '^3.0.0+13'
  json_schema: '^5.1.7'
  json_theme_annotation: '^1.0.3+6'
  logging: '^1.2.0'
  meta: '^1.12.0'

dev_dependencies:
  analyzer: '^6.4.1'
  build: '^2.4.1'
  build_runner: '^2.4.9'
  code_builder: '^4.10.0'
  flutter_lints: '^4.0.0'
  flutter_test:
    sdk: 'flutter'
  json_theme_codegen: '^1.1.2+13'
  recase: '^4.1.0'
  source_gen: '^1.5.0'

permittedLicenses:
  - Apache-2.0
  - BSD-2-Clause
  - BSD-3-Clause
  - MIT
  - MIT-Modern-Variant
  - MPL-2.0
  - Zlib

# The [license_checker](https://pub.dev/packages/license_checker) package cannot
# detect the built in Flutter packages because they aren't published to pub.dev
# and do not have a LICENSE file in their respective folders.  So this section
# informs the license_checker that all the built in Flutter packages all have
# the same BSD-3-Clause license as Flutter itself. 
packageLicenseOverride: 
  flutter: BSD-3-Clause
  flutter_driver: BSD-3-Clause
  flutter_goldens: BSD-3-Clause
  flutter_localizations: BSD-3-Clause
  flutter_web_plugins: BSD-3-Clause
  flutter_test: BSD-3-Clause
  fuchsia_remote_debug_protocol: BSD-3-Clause
  integration_test: BSD-3-Clause
  rxdart: Apache-2.0

ignore_updates:
  - 'archive'
  - 'async'
  - 'boolean_selector'
  - 'characters'
  - 'charcode'
  - 'collection'
  - 'clock'
  - 'crypto'
  - 'fake_async'
  - 'file'
  - 'matcher'
  - 'material_color_utilities'
  - 'meta'
  - 'path'
  - 'source_span'
  - 'stack_trace'
  - 'stream_channel'
  - 'string_scanner'
  - 'sync_http'
  - 'term_glyph'
  - 'test_api'
  - 'typed_data'
  - 'uuid'
  - 'vector_math'
  - 'webdriver'<|MERGE_RESOLUTION|>--- conflicted
+++ resolved
@@ -1,40 +1,36 @@
-name: 'json_theme'
-description: 'A library to dynamically generate a ThemeData object from a JSON file or dynamic map object'
-homepage: 'https://github.com/peiffer-innovations/json_theme'
-<<<<<<< HEAD
-version: '6.3.1'
-=======
-version: '6.5.0+1'
->>>>>>> 1e8fa320
+name: "json_theme"
+description: "A library to dynamically generate a ThemeData object from a JSON file or dynamic map object"
+homepage: "https://github.com/peiffer-innovations/json_theme"
+version: "6.5.0+1"
 
 environment:
-  sdk: '>=3.2.0 <4.0.0'
+  sdk: ">=3.2.0 <4.0.0"
 
 analyzer:
   exclude:
-    - 'lib/generated/**'
-    - 'lib/**/*.g.dart'
+    - "lib/generated/**"
+    - "lib/**/*.g.dart"
 
 dependencies:
   flutter:
-    sdk: 'flutter'
-  json_class: '^3.0.0+13'
-  json_schema: '^5.1.7'
-  json_theme_annotation: '^1.0.3+6'
-  logging: '^1.2.0'
-  meta: '^1.12.0'
+    sdk: "flutter"
+  json_class: "^3.0.0+13"
+  json_schema: "^5.1.7"
+  json_theme_annotation: "^1.0.3+6"
+  logging: "^1.2.0"
+  meta: "^1.12.0"
 
 dev_dependencies:
-  analyzer: '^6.4.1'
-  build: '^2.4.1'
-  build_runner: '^2.4.9'
-  code_builder: '^4.10.0'
-  flutter_lints: '^4.0.0'
+  analyzer: "^6.4.1"
+  build: "^2.4.1"
+  build_runner: "^2.4.9"
+  code_builder: "^4.10.0"
+  flutter_lints: "^4.0.0"
   flutter_test:
-    sdk: 'flutter'
-  json_theme_codegen: '^1.1.2+13'
-  recase: '^4.1.0'
-  source_gen: '^1.5.0'
+    sdk: "flutter"
+  json_theme_codegen: "^1.1.2+13"
+  recase: "^4.1.0"
+  source_gen: "^1.5.0"
 
 permittedLicenses:
   - Apache-2.0
@@ -49,8 +45,8 @@
 # detect the built in Flutter packages because they aren't published to pub.dev
 # and do not have a LICENSE file in their respective folders.  So this section
 # informs the license_checker that all the built in Flutter packages all have
-# the same BSD-3-Clause license as Flutter itself. 
-packageLicenseOverride: 
+# the same BSD-3-Clause license as Flutter itself.
+packageLicenseOverride:
   flutter: BSD-3-Clause
   flutter_driver: BSD-3-Clause
   flutter_goldens: BSD-3-Clause
@@ -62,28 +58,28 @@
   rxdart: Apache-2.0
 
 ignore_updates:
-  - 'archive'
-  - 'async'
-  - 'boolean_selector'
-  - 'characters'
-  - 'charcode'
-  - 'collection'
-  - 'clock'
-  - 'crypto'
-  - 'fake_async'
-  - 'file'
-  - 'matcher'
-  - 'material_color_utilities'
-  - 'meta'
-  - 'path'
-  - 'source_span'
-  - 'stack_trace'
-  - 'stream_channel'
-  - 'string_scanner'
-  - 'sync_http'
-  - 'term_glyph'
-  - 'test_api'
-  - 'typed_data'
-  - 'uuid'
-  - 'vector_math'
-  - 'webdriver'+  - "archive"
+  - "async"
+  - "boolean_selector"
+  - "characters"
+  - "charcode"
+  - "collection"
+  - "clock"
+  - "crypto"
+  - "fake_async"
+  - "file"
+  - "matcher"
+  - "material_color_utilities"
+  - "meta"
+  - "path"
+  - "source_span"
+  - "stack_trace"
+  - "stream_channel"
+  - "string_scanner"
+  - "sync_http"
+  - "term_glyph"
+  - "test_api"
+  - "typed_data"
+  - "uuid"
+  - "vector_math"
+  - "webdriver"
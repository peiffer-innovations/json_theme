<<<<<<< HEAD
## [10.0.0] - August 17th, 2025

* Flutter 3.35
* Converted from manually built code to code generators for most codec items.
=======
## [9.0.3] - September 16th, 2025

* Update ThemeDecoder and ThemeEncoder to use new ThemeData classes for `AppBarThemeData`, `BottomAppBarThemeData`, `InputDecorationThemeData`
* Added `onDrag` enum property to `ShowValueIndicator` as `always` enum property will be depricated after v3.28.0-1.0.pre
>>>>>>> 3b4af2ff


## [9.0.2] - August 14th, 2025

* Dependency updates


## [9.0.1+2] - July 1, 2025

* Automated dependency updates


## [9.0.1+1] - June 24, 2025

* Automated dependency updates


## [9.0.1] - June 18th, 2025

* Added aliases for `cardDataTheme` and `expansionTileTheme` via `cardDataThemeData` and `expansionTileThemeData`.


## [9.0.0+3] - June 17, 2025

* Automated dependency updates


## [9.0.0+2] - June 10, 2025

* Automated dependency updates


## [9.0.0+1] - June 4th, 2025

* Flutter 3.32


## [8.0.0+3] - May 20, 2025

* Automated dependency updates


## [8.0.0+2] - March 4, 2025

* Automated dependency updates


## [8.0.0+1] - February 25, 2025

* Automated dependency updates


## [8.0.0] - February 15th, 2025

* Flutter 3.29


## [7.0.0+3] - January 7, 2025

* Automated dependency updates


## [7.0.0+2] - December 31, 2024

* Automated dependency updates


## [7.0.0+1] - December 17, 2024

* Automated dependency updates


## [7.0.0] - December 12th, 2024

* Add support to flutter 3.27


## [6.5.4+1] - December 10, 2024

* Automated dependency updates


## [6.5.4] - November 30th, 2024

* Updated dependency on example for `intl`.
* Updated `json_class` dependency due to `intl`.


## [6.5.3+6] - November 12, 2024

* Automated dependency updates


## [6.5.3+5] - November 5, 2024

* Automated dependency updates


## [6.5.3+4] - October 22, 2024

* Automated dependency updates


## [6.5.3+3] - October 15, 2024

* Automated dependency updates


## [6.5.3+2] - October 8, 2024

* Automated dependency updates


## [6.5.3+1] - October 1, 2024

* Automated dependency updates


## [6.5.3] - September 9, 2024

* Fix for [issue 205](https://github.com/peiffer-innovations/json_theme/issues/205)


## [6.5.2+1] - September 9, 2024

* Automated dependency updates


## [6.5.2] - September 9th, 2024

* Updated the `ColorScheme` with the latest values from Flutter 3.22


## [6.5.1+2] - September 4th, 2024

* Fix unit tests and ignore deprecated member of 'ButonBarThemeData' which is deprecated since v3.21.0-10.0.pre.


## [6.5.1+1] - August 7th, 2024

* Add missing case AutovalidateMode.onUnfocus in encoder


## [6.5.0+1] - May 14th, 2024

* Swapped MaterialStateProperty with WidgetStateProperty in preperation for other Flutter 3.22 work.


## [6.4.1+5] - April 30, 2024

* Automated dependency updates


## [6.4.1+4] - April 23, 2024

* Automated dependency updates


## [6.4.1+3] - April 16, 2024

* Automated dependency updates


## [6.4.1+2] - April 9, 2024

* Automated dependency updates


## [6.4.1+1] - April 2, 2024

* Automated dependency updates


## [6.4.1] - February 20th, 2024

* Dependency updates
* Added `MaterialStateColor`, `OverflowBoxFit`
* Update for Flutter 3.19


## [6.4.0] - November 17th, 2023

* Update for Flutter 3.16


## [6.3.2] - November 12th, 2023

* Fix for `filledButtonTheme` key (thanks [ajil-apx](https://github.com/ajil-apx))


## [6.3.1] - November 2nd, 2023

* Updated [flutter_lints](https://pub.dev/packages/flutter_lints) to `3.0.0`


## [6.3.0] - September 27th, 2023

* Added codecs for:
    * `BoxHeightStyle`
    * `BoxWidthStyle`


## [6.2.6+1] - September 12th, 2023

* Switching back to [json_schema](https://pub.dev/packages/json_schema)


## [6.2.5] - September 9th, 2023

* Temporarialy switch to [json_schema2](https://pub.dev/packages/json_schema2) until [this issue](https://github.com/Workiva/json_schema/issues/172) is resolved.


## [6.2.4] - September 3rd, 2023

* Split into independent encoders and decoders for:
    * `EdgeInsets`
    * `EdgeInsetsDirectional`
    * `EdgeInsetsGeometry`


## [6.2.3] - August 12th, 2023

* Improved error messaging


## [6.2.2] - August 9th, 2023

* Minor bug fixes and improvements


## [6.2.1+1] - August 7th, 2023

* Added `JsonMaterialStateProperty` class that allows to show values of `MaterialPropertyResolver` in form of type-safe `Map<MaterialState?, T>` instead of Instance of '_MaterialStatePropertyWith' on toString() call.
    * Thanks [tsinis](https://github.com/tsinis)
* Updated analysis rules

## [6.2.0] - August 7th, 2023

* Added a code generator to automatically generate the existing encoders into a map.


## [6.1.0] - July 16th, 2023

* Upgraded to json_class 3.0.0


## [6.0.2+3] - July 4th, 2023

* Added a code generator to automatically generate the existing decoders into a map.


## [6.0.1+2] - July 4, 2023

* Automated dependency updates


## [6.0.1+1] - June 20, 2023

* Automated dependency updates


## [6.0.1] - June 16th, 2023

* Switched from [json_schema] to [json_schema2] to support http 1.0.0.


## [6.0.0] - June 4th, 2023

* Switched from [json_schema2] to [json_schema] now that it supports Null Safety.


## [5.0.2+6] - May 2, 2023

* Automated dependency updates


## [5.0.2+5] - April 25, 2023

* Automated dependency updates


## [5.0.2+4] - April 11, 2023

* Automated dependency updates


## [5.0.2+3] - April 4, 2023

* Automated dependency updates


## [5.0.2+2] - March 28, 2023

* Automated dependency updates


## [5.0.2+1] - March 25th, 2023

* Added encoders / decoders for `AlignmentGeometry`
* Fixed typo in encodeColorScheme for Outline Variant (thanks `sarbagya-acme`).

## [5.0.1+2] - March 21, 2023

* Automated dependency updates


## [5.0.1+1] - March 19th, 2023

* Added decoder for `ColorFilter`.  It's not encodable though.


## [5.0.0+5] - March 7, 2023

* Automated dependency updates


## [5.0.0+4] - February 21, 2023

* Automated dependency updates


## [5.0.0+3] - February 14, 2023

* Automated dependency updates


## [5.0.0+2] - February 7, 2023

* Automated dependency updates


## [5.0.0+1] - January 31, 2023

* Automated dependency updates


## [5.0.0] - January 24th, 2023

* Added `AlignmentDirectional` encoder / decoder
* Added `PanAxis` encoder / decoder
* Added `TextSpan` encoder / decoder
* Preparing for Flutter 3.6


## [4.0.3+5] - January 24, 2023

* Automated dependency updates


## [4.0.3+4] - January 17, 2023

* Automated dependency updates


## [4.0.3+3] - January 3, 2023

* Automated dependency updates


## [4.0.3+2] - December 13, 2022

* Automated dependency updates


## [4.0.3+1] - November 15, 2022

* Automated dependency updates


## [4.0.3] - November 12th, 2022

* Merged: https://github.com/peiffer-innovations/json_theme/pull/62


## [4.0.2+3] - November 8, 2022

* Automated dependency updates


## [4.0.2+2] - November 1, 2022

* Automated dependency updates


## [4.0.2+1] - October 25, 2022

* Automated dependency updates


## [4.0.2] - October 23rd, 2022

* Added more options for `SystemUiOverlayStyle`
* Fix for [Issue #44](https://github.com/peiffer-innovations/json_theme/issues/44)


## [4.0.1+5] - October 18, 2022

* Automated dependency updates


## [4.0.1+4] - October 11, 2022

* Automated dependency updates


## [4.0.1+3] - September 20, 2022

* Automated dependency updates


## [4.0.1+2] - September 13, 2022

* Automated dependency updates


## [4.0.1+1] - September 6, 2022

* Automated dependency updates


## [4.0.1] - September 1st, 2022

* Moved pressed state above hovered state.
* Fix for [Issue #52](https://https://github.com/peiffer-innovations/json_theme/issues/52)

## [4.0.0+9] - August 30, 2022

* Automated dependency updates

## [4.0.0+8] - August 9, 2022

* Automated dependency updates


## [4.0.0+7] - July 19, 2022

* Automated dependency updates


## [4.0.0+6] - July 12, 2022

* Automated dependency updates


## [4.0.0+5] - July 5, 2022

* Automated dependency updates


## [4.0.0+4] - June 28, 2022

* Automated dependency updates


## [4.0.0+3] - June 21, 2022

* Automated dependency updates


## [4.0.0+2] - June, 7, 2022

* Automated dependency updates


## [4.0.0+1] - May, 31, 2022

* Automated dependency updates


# [4.0.0] - May 14th, 2022

* Flutter 3.0


# [3.3.1] - February 6th, 2022

* Updated `encodeThemeData` to encode `CheckboxThemeData`, `RadioThemeData` and `SwitchThemeData`
* Fix for [Issue #32](https://github.com/peiffer-innovations/json_theme/issues/32)


# [3.3.0] - February 6th, 2022

* Flutter 2.10 properties


# [3.2.5] - January 15th, 2022

* Added support for the `${.*}` syntax in the enums


# [3.2.4] - January 9th, 2022

* Added encoders / decoders for `TableBorder`, `TableColumnWidth`


# [3.2.3+1] - December 29th, 2021

* Added encoders / decoders for `ScrollbarOrientation`
* Fix for [Issue #31](https://github.com/peiffer-innovations/json_theme/issues/31)


# [3.2.2] - December 28th, 2021

* Added encoders / decoders for `ScrollBehavior`


# [3.2.1] - December 19th, 2021

* Added optional `includeObject` to `SchemaHelper.arraySchema`


# [3.2.0] - December 12th, 2021

* Updated with Flutter 2.8 properties


# [3.1.2+1] - November 20th, 2021

* Added encoders and decoders for `WrapAlignment` and `WrapCrossAlignment`
* Fix for [Issue #28](https://github.com/peiffer-innovations/json_theme/issues/28)
* Fix for [Issue #29](https://github.com/peiffer-innovations/json_theme/issues/29)


# [3.1.1+1] - November 14th, 2021

* Using a new GH workflow publisher


# [3.1.1] - November 13th, 2021

* Remove `uses-material-design` from `pubspec.yaml`


# [3.1.0] - October 25th, 2021

* Allow int (all), List (horizontal/symmetric or LTRB) and Map for MaterialStatePropertyEdgeInsetsGeometry


# [3.0.1] - September 23rd, 2021

* Fix for [AppBarTheme] when using the legacy `color` attribute
* Add `x / y` options to `Alignment`


# [3.0.0] - September 18th, 2021

* Update to Flutter 2.5 and removed support for deprecated values


# [2.1.1] - August 20th, 2021

* (CONTRIBUTION) - Fix for incorrect property in schema for BottomAppBar


## [2.1.0+2] - May 29th, 2021

* Dependency updates


## [2.1.0+1] - May 2nd, 2021

* Updated how the `MaterialStateProperty` is handled to better support using those via JSON
* Added support for `OrdinalSortKey` and `SemanticsTag`.


## [2.0.1] - April 30th, 2021

* Updated with new attributes and classes from Flutter 2.0


## [2.0.0+1] - March 8th, 2021

* Null Safety
* Added `MaxLengthEnforcement`
* Added `TextSelectionControls`


## [1.5.0+2] - January 10th, 2021

* Swapped deprecated buttons in example


## [1.5.0+1] - December 13th, 2020

* Updated `meta` dependency


## [1.5.0] - December 13th, 2020

* Removed deprecated "disabledThumbGapWidth"
* Swapped out the no longer maintained `json_schema` for the forked `json_schema2`.


## [1.4.3+1] - November 26th, 2020

* Added a `$comment` to all schemas linking to the respective dartdoc page.


## [1.4.3] - November 26th, 2020

* Updated all schema URLs to point to a live repo.


## [1.4.2] - November 22nd, 2020

* Fix for [Issue #18](https://github.com/peiffer-innovations/json_theme/issues/18)


## [1.4.1] - October 20th, 2020

* Added back `Overflow` because so did Flutter.


## [1.4.0] - October 20th, 2020

* Added Flutter 1.22 support for:
  * `AutovalidateMode`
  * `ButtonStyle`
  * `DataTableThemeData`
  * `ElevatedButtonThemeData`
  * `OutlinedBorder`
  * `OutlinedButtonThemeData`
  * `PageTransitionsBuilder`
  * `PageTransitionsTheme`
  * `Size`
  * `TextButtonThemeData`
  * `TextSelectionThemeData`
* Added a bunch of new `SystemMouseCursor` options made available in Flutter 1.22.


## [1.3.5] - September 22nd, 2020

* Removed `Overflow` because that was straight-up removed in Flutter 1.23, so keeping it breaks future compatibility


## [1.3.4] - September 11th, 2020

* Added `linux` example


## [1.3.3+1] - September 3rd, 2020

* README.md update to point to the live Flutter Web example for the app


## [1.3.3] - September 3rd, 2020

* Added `CrossFadeState` support
* Removed `horizontalDoubleArrow` and `verticalDoubleArrow` support from the Mouse Cursors because those are removed in 1.21 and keeping them will become an upgrade blocker in the not-too-distant future.
* Added `web` example
* Added `macos` example


## [1.3.2] - September 1st, 2020

* Swapped "oneOf" for "anyOf" because that's really more accurate for the schema validation.


## [1.3.1] - Auguest 30th, 2020

* Updated to support dynamic expressions for enums using `{{foo}}` and `##foo(bar)##` syntax.


## [1.3.0] - Auguest 29th, 2020

* Updated to support the built-in actual widgets as part of the decode functions in addition to the JSON-like models.
* Minor validation fix for empty objects


## [1.2.3] - Auguest 22nd, 2020

* Added `DecorationPosition` support


## [1.2.2] - Auguest 22nd, 2020

* Dependency updates


## [1.2.1] - Auguest 6th, 2020

* Added `MouseCursor` support
* Minor other bug fixes and enhancements


## [1.2.0] - Auguest 5th, 2020

* Updated with new theme elements from Flutter `1.20.0`


## [1.1.2+1] - July 18h, 2020

* Fixed HTTP link to GitHub to be a secure HTTPS link


## [1.1.2] - July 14th, 2020

* Fixed a recursive bug in `SchemaCache.addSchema`


## [1.1.1] - July 13th, 2020

* Exported the JSON Schemas for other tools to also be able to perform validation.


## [1.1.0] - July 11th, 2020

* Added JSON Schema validators for all objects


## [1.0.8] - July 2nd, 2020

* Added decoders for...
  * `SmartDashesType`
  * `SmartQuotesType`
  * `TextAlignVertical`
  * `TextCapitalization`
  * `TextInputAction`
  * `TextInputType`


## [1.0.7] - June 24th, 2020

* Fixed more default values in `ThemeDecoder`


## [1.0.6] - June 23rd, 2020

* Fix for `IconData`
* Added secondary decoding option for `BoxBorder`


## [1.0.5] - June 22nd, 2020

* Added encoder / decoder for `FilterQuality`
* Added encoder / decoder for `ImageRepeat`
* Added encoder / decoder for `HitTestBehavior`
* Added encoder / decoder for `Rect`


## [1.0.4] - June 21st, 2020

* Added more value option to `ThemeDecoder.decodeEdgeInsetsGeometry`
* Completed DartDocs for all public functions.


## [1.0.3] - June 20th, 2020

* Added encoder / decoder for: `FloatingActionButtonAnimator`
* Added encoder / decoder for: `FloatingActionButtonLocation`


## [1.0.2] - June 19th, 2020

* Added several new encoders and decoders
* Started adding DartDocs


## [1.0.1] - June 15th, 2020

* Added encoder / decoder for `CrossAxisAlignment`


## [1.0.0] - June 13th, 2020

* Added [example](https://github.com/peiffer-innovations/json_theme/example)
* Added documentation
* Added Unit Tests


## [0.1.2] - June 11th, 2020

* Updated to use [json_class](https://pub.dev/packages/json_class) vs `rest_client` to reduce footprint


## [0.1.1] - June 2nd, 2020

* Fix to work in `stable` / `1.17` rather than `beta` / `1.18`


## [0.1.0] - June 2nd, 2020

* Initial release
* ~~**TODO**: Documentation~~
* ~~**TODO**: Example App~~
* ~~**TODO**: Unit Tests~~<|MERGE_RESOLUTION|>--- conflicted
+++ resolved
@@ -1,14 +1,13 @@
-<<<<<<< HEAD
 ## [10.0.0] - August 17th, 2025
 
 * Flutter 3.35
 * Converted from manually built code to code generators for most codec items.
-=======
+
+
 ## [9.0.3] - September 16th, 2025
 
 * Update ThemeDecoder and ThemeEncoder to use new ThemeData classes for `AppBarThemeData`, `BottomAppBarThemeData`, `InputDecorationThemeData`
 * Added `onDrag` enum property to `ShowValueIndicator` as `always` enum property will be depricated after v3.28.0-1.0.pre
->>>>>>> 3b4af2ff
 
 
 ## [9.0.2] - August 14th, 2025

--- conflicted
+++ resolved
@@ -32,1825 +32,19 @@
 /// Unless otherwise stated, each function will return `null` when given an
 /// input of `null`.
 @immutable
-<<<<<<< HEAD
 @JsonThemeCodec(CodecMode.decode, baseSchemaUrl: _baseSchemaUrl)
 abstract class _ThemeDecoder extends _ThemeDecoderFunctions {
   const _ThemeDecoder._();
 
   ActionIconThemeData? decodeActionIconThemeData(
-=======
-@JsonThemeCodec('decode')
-class ThemeDecoder {
-  const ThemeDecoder._();
-
-  static const _baseSchemaUrl =
-      'https://peiffer-innovations.github.io/flutter_json_schemas/schemas/json_theme';
-
-  /// Decodes the given [value] to an [ActionIconThemeData].  This expects the
-  /// following JSON structure:
-  /// ```json
-  /// {
-  ///   "backButtonIconBuilder": "<Widget Function(BuildContext)>",
-  ///   "closeButtonIconBuilder": "<Widget Function(BuildContext)>",
-  ///   "drawerButtonIconBuilder": "<Widget Function(BuildContext)>",
-  ///   "endDrawerButtonIconBuilder": "<Widget Function(BuildContext)>"
-  /// }
-  static ActionIconThemeData? decodeActionIconThemeData(
     dynamic value, {
     bool validate = false,
-  }) {
-    ActionIconThemeData? result;
-
-    if (value is ActionIconThemeData) {
-      result = value;
-    } else if (value != null) {
-      assert(
-        SchemaValidator.validate(
-          schemaId: '$_baseSchemaUrl/action_icon_theme_data',
-          value: value,
-          validate: validate,
-        ),
-      );
-
-      result = ActionIconThemeData(
-        backButtonIconBuilder: value['backButtonIconBuilder'],
-        closeButtonIconBuilder: value['closeButtonIconBuilder'],
-        drawerButtonIconBuilder: value['drawerButtonIconBuilder'],
-        endDrawerButtonIconBuilder: value['endDrawerButtonIconBuilder'],
-      );
-    }
-
-    return result;
-  }
-
-  /// Decodes the given [value] to an [Alignment].  If the given value is a
-  /// `Map` then this expects the following JSON structure:
-  /// ```json
-  /// {
-  ///   "x": "<double>",
-  ///   "y": "<double>"
-  /// }
-  /// ```
-  ///
-  /// If the value is a `String` then supported values are:
-  ///  * `bottomCenter`
-  ///  * `bottomLeft`
-  ///  * `bottomRight`
-  ///  * `center`
-  ///  * `centerLeft`
-  ///  * `centerRight`
-  ///  * `topCenter`
-  ///  * `topLeft`
-  ///  * `topRight`
-  static Alignment? decodeAlignment(dynamic value, {bool validate = true}) {
-    Alignment? result;
-
-    if (value is Alignment) {
-      result = value;
-    } else if (value is Map) {
-      assert(
-        SchemaValidator.validate(
-          schemaId: '$_baseSchemaUrl/alignment',
-          value: value,
-          validate: validate,
-        ),
-      );
-
-      result = Alignment(
-        JsonClass.maybeParseDouble(value['x']) ?? 0.0,
-        JsonClass.maybeParseDouble(value['y']) ?? 0.0,
-      );
-    } else {
-      _checkSupported('Alignment', [
-        'bottomCenter',
-        'bottomLeft',
-        'bottomRight',
-        'center',
-        'centerLeft',
-        'centerRight',
-        'topCenter',
-        'topLeft',
-        'topRight',
-      ], value);
-
-      if (value != null) {
-        assert(
-          SchemaValidator.validate(
-            schemaId: '$_baseSchemaUrl/alignment',
-            value: value,
-            validate: validate,
-          ),
-        );
-        switch (value) {
-          case 'bottomCenter':
-            result = Alignment.bottomCenter;
-            break;
-          case 'bottomLeft':
-            result = Alignment.bottomLeft;
-            break;
-          case 'bottomRight':
-            result = Alignment.bottomRight;
-            break;
-          case 'center':
-            result = Alignment.center;
-            break;
-          case 'centerLeft':
-            result = Alignment.centerLeft;
-            break;
-          case 'centerRight':
-            result = Alignment.centerRight;
-            break;
-          case 'topCenter':
-            result = Alignment.topCenter;
-            break;
-          case 'topLeft':
-            result = Alignment.topLeft;
-            break;
-          case 'topRight':
-            result = Alignment.topRight;
-            break;
-        }
-      }
-    }
-    return result;
-  }
-
-  /// Decodes the given [value] to an [AlignmentDirectional].  The supported
-  /// values are:
-  ///  * `bottomCenter`
-  ///  * `bottomEnd`
-  ///  * `bottomStart`
-  ///  * `center`
-  ///  * `centerEnd`
-  ///  * `centerStart`
-  ///  * `topCenter`
-  ///  * `topEnd`
-  ///  * `topStart`
-  static AlignmentDirectional? decodeAlignmentDirectional(
-    dynamic value, {
-    bool validate = true,
-  }) {
-    AlignmentDirectional? result;
-
-    if (value is AlignmentDirectional) {
-      result = value;
-    } else {
-      _checkSupported('AlignmentDirectional', [
-        'bottomCenter',
-        'bottomEnd',
-        'bottomStart',
-        'center',
-        'centerEnd',
-        'centerStart',
-        'topCenter',
-        'topEnd',
-        'topStart',
-      ], value);
-
-      if (value != null) {
-        assert(
-          SchemaValidator.validate(
-            schemaId: '$_baseSchemaUrl/alignment_directional',
-            value: value,
-            validate: validate,
-          ),
-        );
-        switch (value) {
-          case 'bottomCenter':
-            result = AlignmentDirectional.bottomCenter;
-            break;
-          case 'bottomEnd':
-            result = AlignmentDirectional.bottomEnd;
-            break;
-          case 'bottomStart':
-            result = AlignmentDirectional.bottomStart;
-            break;
-          case 'center':
-            result = AlignmentDirectional.center;
-            break;
-          case 'centerEnd':
-            result = AlignmentDirectional.centerEnd;
-            break;
-          case 'centerStart':
-            result = AlignmentDirectional.centerStart;
-            break;
-          case 'topCenter':
-            result = AlignmentDirectional.topCenter;
-            break;
-          case 'topEnd':
-            result = AlignmentDirectional.topEnd;
-            break;
-          case 'topStart':
-            result = AlignmentDirectional.topStart;
-            break;
-        }
-      }
-    }
-    return result;
-  }
-
-  /// Decodes the given [value] to an [AlignmentGeometry].  The supported
-  /// values are:
-  ///  * `bottomCenter`
-  ///  * `bottomEnd`
-  ///  * `bottomLeft`
-  ///  * `bottomRight`
-  ///  * `bottomStart`
-  ///  * `center`
-  ///  * `centerEnd`
-  ///  * `centerLeft`
-  ///  * `centerRight`
-  ///  * `centerStart`
-  ///  * `topCenter`
-  ///  * `topEnd`
-  ///  * `topLeft`
-  ///  * `topRight`
-  ///  * `topStart`
-  static AlignmentGeometry? decodeAlignmentGeometry(
-    dynamic value, {
-    bool validate = true,
-  }) {
-    AlignmentGeometry? result;
-
-    if (value is AlignmentGeometry) {
-      result = value;
-    } else if (value is Map) {
-      assert(
-        SchemaValidator.validate(
-          schemaId: '$_baseSchemaUrl/alignment',
-          value: value,
-          validate: validate,
-        ),
-      );
-
-      result = Alignment(
-        JsonClass.maybeParseDouble(value['x']) ?? 0.0,
-        JsonClass.maybeParseDouble(value['y']) ?? 0.0,
-      );
-    } else if (value != null) {
-      _checkSupported('Alignment', [
-        'bottomCenter',
-        'bottomEnd',
-        'bottomLeft',
-        'bottomRight',
-        'bottomStart',
-        'center',
-        'centerEnd',
-        'centerLeft',
-        'centerRight',
-        'centerStart',
-        'topCenter',
-        'topEnd',
-        'topLeft',
-        'topRight',
-        'topStart',
-      ], value);
-
-      assert(
-        SchemaValidator.validate(
-          schemaId: '$_baseSchemaUrl/alignment_geometry',
-          value: value,
-          validate: validate,
-        ),
-      );
-      switch (value) {
-        case 'bottomCenter':
-          result = Alignment.bottomCenter;
-          break;
-        case 'bottomEnd':
-          result = AlignmentDirectional.bottomEnd;
-          break;
-        case 'bottomLeft':
-          result = Alignment.bottomLeft;
-          break;
-        case 'bottomRight':
-          result = Alignment.bottomRight;
-          break;
-        case 'bottomStart':
-          result = AlignmentDirectional.bottomStart;
-          break;
-        case 'center':
-          result = AlignmentDirectional.center;
-          break;
-        case 'centerEnd':
-          result = AlignmentDirectional.centerEnd;
-          break;
-        case 'centerLeft':
-          result = Alignment.centerLeft;
-          break;
-        case 'centerRight':
-          result = Alignment.centerRight;
-          break;
-        case 'centerStart':
-          result = AlignmentDirectional.centerStart;
-          break;
-        case 'topCenter':
-          result = AlignmentDirectional.topCenter;
-          break;
-        case 'topEnd':
-          result = AlignmentDirectional.topEnd;
-          break;
-        case 'topLeft':
-          result = Alignment.topLeft;
-          break;
-        case 'topRight':
-          result = Alignment.topRight;
-          break;
-        case 'topStart':
-          result = AlignmentDirectional.topStart;
-          break;
-      }
-    }
-
-    return result;
-  }
-
-  /// Decodes the given [value] to an [AndroidOverscrollIndicator].  Supported
-  /// values are:
-  /// * `glow`
-  /// * `stretch`
-  static AndroidOverscrollIndicator? decodeAndroidOverscrollIndicator(
-    dynamic value, {
-    bool validate = true,
-  }) {
-    AndroidOverscrollIndicator? result;
-
-    if (value is AndroidOverscrollIndicator) {
-      result = value;
-    } else if (value != null) {
-      _checkSupported('AndroidOverscrollIndicator', ['glow', 'stretch'], value);
-
-      assert(
-        SchemaValidator.validate(
-          schemaId: '$_baseSchemaUrl/android_overscroll_indicator',
-          value: value,
-          validate: validate,
-        ),
-      );
-
-      switch (value) {
-        case 'glow':
-          result = AndroidOverscrollIndicator.glow;
-          break;
-
-        case 'stretch':
-          result = AndroidOverscrollIndicator.stretch;
-          break;
-      }
-    }
-
-    return result;
-  }
-
-  /// Decodes the given [value] to an [AnimationStyle].  Supported
-  /// values are:
-  /// * `noAnimation`
-  static AnimationStyle? decodeAnimationStyle(
-    dynamic value, {
-    bool validate = true,
-  }) {
-    AnimationStyle? result;
-
-    if (value is AnimationStyle) {
-      result = value;
-    } else if (value != null) {
-      _checkSupported('AnimationStyle', ['noAnimation'], value);
-
-      assert(
-        SchemaValidator.validate(
-          schemaId: '$_baseSchemaUrl/animation_style',
-          value: value,
-          validate: validate,
-        ),
-      );
-
-      switch (value) {
-        case 'noAnimation':
-          result = AnimationStyle.noAnimation;
-          break;
-      }
-    }
-
-    return result;
-  }
-
-  /// Decodes the given [value] to an [AppBarThemeData].  This expects the given
-  /// [value] to follow the structure below:
-  ///
-  /// ```json
-  /// {
-  ///   "actionsIconTheme": "<IconThemeData>",
-  ///   "actionsPadding": "<EdgeInsetsGeometry>",
-  ///   "backgroundColor": "<Color>",
-  ///   "centerTitle": "<bool>",
-  ///   "elevation": "<double>",
-  ///   "foregroundColor": "<Color>",
-  ///   "iconTheme": "<IconThemeData>",
-  ///   "leadingWidth": "<double>"
-  ///   "scrolledUnderElevation": "<double>",
-  ///   "shadowColor": "<Color>",
-  ///   "surfaceTintColor": "<Color>",
-  ///   "systemOverlayStyle": "<SystemUiOverlayStyle>",
-  ///   "titleSpacing": "<double>",
-  ///   "titleTextStyle": "<TextStyle>",
-  ///   "toolbarHeight": "<double>",
-  ///   "toolbarTextStyle": "<TextStyle>"
-  /// }
-  /// ```
-  ///
-  /// See also:
-  ///  * [decodeBrightness]
-  ///  * [decodeColor]
-  ///  * [decodeEdgeInsetsGeometry]
-  ///  * [decodeIconThemeData]
-  ///  * [decodeSystemUiOverlayStyle]
-  ///  * [decodeTextStyle]
-  static AppBarThemeData? decodeAppBarThemeData(
-    dynamic value, {
-    bool validate = true,
-  }) {
-    AppBarThemeData? result;
-
-    if (value is AppBarThemeData) {
-      result = value;
-    } else if (value != null) {
-      assert(
-        SchemaValidator.validate(
-          schemaId: '$_baseSchemaUrl/app_bar_theme',
-          value: value,
-          validate: validate,
-        ),
-      );
-      result = AppBarThemeData(
-        actionsIconTheme: decodeIconThemeData(
-          value['actionsIconTheme'],
-          validate: false,
-        ),
-        actionsPadding: decodeEdgeInsetsGeometry(
-          value['actionsPadding'],
-          validate: false,
-        ),
-        backgroundColor: decodeColor(
-          value['backgroundColor'] ?? value['color'],
-          validate: false,
-        ),
-        centerTitle: JsonClass.maybeParseBool(value['centerTitle']),
-        // Covered via backgroundColor
-        // color:
-        elevation: JsonClass.maybeParseDouble(value['elevation']),
-        foregroundColor: decodeColor(value['foregroundColor'], validate: false),
-        iconTheme: decodeIconThemeData(value['iconTheme'], validate: false),
-        leadingWidth: JsonClass.maybeParseDouble(value['leadingWidth']),
-        scrolledUnderElevation: JsonClass.maybeParseDouble(
-          value['scrolledUnderElevation'],
-        ),
-        shape: ThemeDecoder.decodeShapeBorder(value['shape'], validate: false),
-        shadowColor: decodeColor(value['shadowColor'], validate: false),
-        systemOverlayStyle: decodeSystemUiOverlayStyle(
-          value['systemOverlayStyle'],
-          validate: false,
-        ),
-        surfaceTintColor: decodeColor(
-          value['surfaceTintColor'],
-          validate: false,
-        ),
-        titleSpacing: JsonClass.maybeParseDouble(value['titleSpacing']),
-        titleTextStyle: decodeTextStyle(
-          value['titleTextStyle'],
-          validate: false,
-        ),
-        toolbarHeight: JsonClass.maybeParseDouble(value['toolbarHeight']),
-        toolbarTextStyle: decodeTextStyle(
-          value['toolbarTextStyle'],
-          validate: false,
-        ),
-      );
-    }
-
-    return result;
-  }
-
-  /// Decodes the given [value] to an [AutovalidateMode].  Supported values are:
-  /// * `always`
-  /// * `disabled`
-  /// * `onUnfocus`
-  /// * `onUserInteraction`
-  static AutovalidateMode? decodeAutovalidateMode(
-    dynamic value, {
-    bool validate = true,
-  }) {
-    AutovalidateMode? result;
-
-    if (value is AutovalidateMode) {
-      result = value;
-    } else {
-      _checkSupported('AutovalidateMode', [
-        'always',
-        'disabled',
-        'onUnfocus',
-        'onUserInteraction',
-      ], value);
-
-      if (value != null) {
-        assert(
-          SchemaValidator.validate(
-            schemaId: '$_baseSchemaUrl/autovalidate_mode',
-            value: value,
-            validate: validate,
-          ),
-        );
-
-        result = AutovalidateMode.values.firstWhere(
-          (e) => e.toString() == 'AutovalidateMode.$value',
-        );
-      }
-    }
-
-    return result;
-  }
-
-  /// Decodes the given [value] to an [Axis].  Supported values are:
-  ///  * `horizontal`
-  ///  * `vertical`
-  static Axis? decodeAxis(dynamic value, {bool validate = true}) {
-    Axis? result;
-    if (value is Axis) {
-      result = value;
-    } else {
-      _checkSupported('Axis', ['horizontal', 'vertical'], value);
-
-      if (value != null) {
-        assert(
-          SchemaValidator.validate(
-            schemaId: '$_baseSchemaUrl/axis',
-            value: value,
-            validate: validate,
-          ),
-        );
-        switch (value) {
-          case 'horizontal':
-            result = Axis.horizontal;
-            break;
-          case 'vertical':
-            result = Axis.vertical;
-            break;
-        }
-      }
-    }
-
-    return result;
-  }
-
-  /// Decodes the given [value] to an [BadgeThemeData].  This expects the given
-  /// [value] to follow the structure below:
-  ///
-  /// ```json
-  /// {
-  ///   "alignment": "<AlignmentGeometry>",
-  ///   "backgroundColor": "<Color>",
-  ///   "largeSize": "<double>",
-  ///   "offset": "<Offset>",
-  ///   "padding": "<EdgeInsets>",
-  ///   "smallSize": "<double>",
-  ///   "textColor": "<Color>",
-  ///   "textStyle": "<TextStyle>"
-  /// }
-  /// ```
-  ///
-  /// See also:
-  ///  * [decodeAlignmentGeometry]
-  ///  * [decodeColor]
-  ///  * [decodeEdgeInsetsGeometry]
-  ///  * [decodeOffset]
-  ///  * [decodeTextStyle]
-  static BadgeThemeData? decodeBadgeThemeData(
-    dynamic value, {
-    bool validate = true,
-  }) {
-    BadgeThemeData? result;
-
-    if (value is BadgeThemeData) {
-      result = value;
-    } else if (value != null) {
-      assert(
-        SchemaValidator.validate(
-          schemaId: '$_baseSchemaUrl/badge_theme_data',
-          value: value,
-          validate: validate,
-        ),
-      );
-      result = BadgeThemeData(
-        alignment: decodeAlignmentGeometry(value['alignment'], validate: false),
-        backgroundColor: decodeColor(value['backgroundColor'], validate: false),
-        largeSize: JsonClass.maybeParseDouble(value['largeSize']),
-        offset: decodeOffset(value['offset'], validate: false),
-        padding: decodeEdgeInsetsGeometry(value['padding'], validate: false),
-        smallSize: JsonClass.maybeParseDouble(value['smallSize']),
-        textColor: decodeColor(value['textColor'], validate: false),
-        textStyle: decodeTextStyle(value['textStyle'], validate: false),
-      );
-    }
-
-    return result;
-  }
-
-  /// Decodes the given [value] to an [BlendMode].  Supported values are:
-  /// * `clear`
-  /// * `color`
-  /// * `colorBurn`
-  /// * `colorDodge`
-  /// * `darken`
-  /// * `difference`
-  /// * `dst`
-  /// * `dstATop`
-  /// * `dstIn`
-  /// * `dstOut`
-  /// * `dstOver`
-  /// * `exclusion`
-  /// * `hardLight`
-  /// * `hue`
-  /// * `lighten`
-  /// * `luminosity`
-  /// * `modulate`
-  /// * `multiply`
-  /// * `overlay`
-  /// * `plus`
-  /// * `saturation`
-  /// * `screen`
-  /// * `softLight`
-  /// * `src`
-  /// * `srcATop`
-  /// * `srcIn`
-  /// * `srcOut`
-  /// * `srcOver`
-  /// * `xor`
-  static BlendMode? decodeBlendMode(dynamic value, {bool validate = true}) {
-    BlendMode? result;
-
-    if (value is BlendMode) {
-      result = value;
-    } else {
-      _checkSupported('BlendMode', [
-        'clear',
-        'color',
-        'colorBurn',
-        'colorDodge',
-        'darken',
-        'difference',
-        'dst',
-        'dstATop',
-        'dstIn',
-        'dstOut',
-        'dstOver',
-        'exclusion',
-        'hardLight',
-        'hue',
-        'lighten',
-        'luminosity',
-        'modulate',
-        'multiply',
-        'overlay',
-        'plus',
-        'saturation',
-        'screen',
-        'softLight',
-        'src',
-        'srcATop',
-        'srcIn',
-        'srcOut',
-        'srcOver',
-        'xor',
-      ], value);
-
-      if (value != null) {
-        assert(
-          SchemaValidator.validate(
-            schemaId: '$_baseSchemaUrl/blend_mode',
-            value: value,
-            validate: validate,
-          ),
-        );
-        switch (value) {
-          case 'clear':
-            result = BlendMode.clear;
-            break;
-
-          case 'color':
-            result = BlendMode.color;
-            break;
-
-          case 'colorBurn':
-            result = BlendMode.colorBurn;
-            break;
-
-          case 'colorDodge':
-            result = BlendMode.colorDodge;
-            break;
-
-          case 'darken':
-            result = BlendMode.darken;
-            break;
-
-          case 'difference':
-            result = BlendMode.difference;
-            break;
-
-          case 'dst':
-            result = BlendMode.dst;
-            break;
-
-          case 'dstATop':
-            result = BlendMode.dstATop;
-            break;
-
-          case 'dstIn':
-            result = BlendMode.dstIn;
-            break;
-
-          case 'dstOut':
-            result = BlendMode.dstOut;
-            break;
-
-          case 'dstOver':
-            result = BlendMode.dstOver;
-            break;
-
-          case 'exclusion':
-            result = BlendMode.exclusion;
-            break;
-
-          case 'hardLight':
-            result = BlendMode.hardLight;
-            break;
-
-          case 'hue':
-            result = BlendMode.hue;
-            break;
-
-          case 'lighten':
-            result = BlendMode.lighten;
-            break;
-
-          case 'luminosity':
-            result = BlendMode.luminosity;
-            break;
-
-          case 'modulate':
-            result = BlendMode.modulate;
-            break;
-
-          case 'multiply':
-            result = BlendMode.multiply;
-            break;
-
-          case 'overlay':
-            result = BlendMode.overlay;
-            break;
-
-          case 'plus':
-            result = BlendMode.plus;
-            break;
-
-          case 'saturation':
-            result = BlendMode.saturation;
-            break;
-
-          case 'screen':
-            result = BlendMode.screen;
-            break;
-
-          case 'softLight':
-            result = BlendMode.softLight;
-            break;
-
-          case 'src':
-            result = BlendMode.src;
-            break;
-
-          case 'srcATop':
-            result = BlendMode.srcATop;
-            break;
-
-          case 'srcIn':
-            result = BlendMode.srcIn;
-            break;
-
-          case 'srcOut':
-            result = BlendMode.srcOut;
-            break;
-
-          case 'srcOver':
-            result = BlendMode.srcOver;
-            break;
-
-          case 'xor':
-            result = BlendMode.xor;
-            break;
-        }
-      }
-    }
-
-    return result;
-  }
-
-  /// Decodes the given [value] to an [BlurStyle].  Supported values are:
-  /// * `inner`
-  /// * `normal`
-  /// * `outer`
-  /// * `solid`
-  static BlurStyle? decodeBlurStyle(dynamic value, {bool validate = true}) {
-    BlurStyle? result;
-
-    if (value is BlurStyle) {
-      result = value;
-    } else if (value != null) {
-      _checkSupported('BlendMode', [
-        'inner',
-        'normal',
-        'outer',
-        'solid',
-      ], value);
-
-      assert(
-        SchemaValidator.validate(
-          schemaId: '$_baseSchemaUrl/blur_style',
-          value: value,
-          validate: validate,
-        ),
-      );
-      switch (value) {
-        case 'inner':
-          result = BlurStyle.inner;
-          break;
-
-        case 'normal':
-          result = BlurStyle.normal;
-          break;
-
-        case 'outer':
-          result = BlurStyle.outer;
-          break;
-
-        case 'solid':
-          result = BlurStyle.solid;
-          break;
-      }
-    }
-
-    return result;
-  }
-
-  /// Decodes the given value to a [BorderRadius].  The [value] may be a
-  /// [String], an [int], a [double], or a Map-like object.
-  ///
-  /// When the [value] is a [String], [int], or [double] then the value will be
-  /// parsed via [JsonClass.maybeParseDouble] and the result will be passed to
-  /// [BorderRadius.circular].
-  ///
-  /// If the [value] is a Map-like object then the expected structure depends on
-  /// on the value passed in for the "type" attribute.  The expected "type"
-  /// values must be one of:
-  ///  * `all`
-  ///  * `circular`
-  ///  * `horizontal`
-  ///  * `only`
-  ///  * `vertical`
-  ///
-  /// Type: `all` expects a structure:
-  /// ```json
-  /// {
-  ///   "radius": "<Radius>",
-  ///   "type": "all"
-  /// }
-  /// ```
-  ///
-  /// Type: `circular` expects a structure:
-  /// ```json
-  /// {
-  ///   "radius": "<double>",
-  ///   "type": "circular"
-  /// }
-  /// ```
-  ///
-  /// Type: `horizontal` expects a structure:
-  /// ```json
-  /// {
-  ///   "left": "<Radius>",
-  ///   "right": "<Radius>",
-  ///   "type": "horizontal"
-  /// }
-  /// ```
-  ///
-  /// Type: `only` expects a structure:
-  /// ```json
-  /// {
-  ///   "bottomLeft": "<Radius>",
-  ///   "bottomRight": "<Radius>",
-  ///   "topLeft": "<Radius>",
-  ///   "topRight": "<Radius>",
-  ///   "type": "only"
-  /// }
-  /// ```
-  ///
-  /// Type: `vertical` expects a structure:
-  /// ```json
-  /// {
-  ///   "bottom": "<Radius>",
-  ///   "top": "<Radius>",
-  ///   "type": "vertical"
-  /// }
-  /// ```
-  ///
-  /// See also:
-  ///  * [decodeRadius]
-  static BorderRadius? decodeBorderRadius(
-    dynamic value, {
-    bool validate = true,
-  }) {
-    BorderRadius? result;
-
-    if (value is BorderRadius) {
-      result = value;
-    } else {
-      final radius = JsonClass.maybeParseDouble(value);
-      if (radius != null) {
-        result = BorderRadius.circular(radius);
-      } else {
-        assert(value == null || value['type'] is String);
-        _checkSupported('BorderRadius', [
-          'all',
-          'circular',
-          'horizontal',
-          'only',
-          'vertical',
-        ], value == null ? null : value['type']);
-
-        if (value != null) {
-          assert(
-            SchemaValidator.validate(
-              schemaId: '$_baseSchemaUrl/border_radius',
-              value: value,
-              validate: validate,
-            ),
-          );
-          final String? type = value['type'];
-
-          switch (type) {
-            case 'all':
-              result = BorderRadius.all(
-                decodeRadius(value['radius'], validate: false) ?? Radius.zero,
-              );
-              break;
-            case 'circular':
-              result = BorderRadius.circular(
-                JsonClass.maybeParseDouble(value['radius'])!,
-              );
-              break;
-            case 'horizontal':
-              result = BorderRadius.horizontal(
-                left:
-                    decodeRadius(value['left'], validate: false) ?? Radius.zero,
-                right:
-                    decodeRadius(value['right'], validate: false) ??
-                    Radius.zero,
-              );
-              break;
-            case 'only':
-              result = BorderRadius.only(
-                bottomLeft:
-                    decodeRadius(value['bottomLeft'], validate: false) ??
-                    Radius.zero,
-                bottomRight:
-                    decodeRadius(value['bottomRight'], validate: false) ??
-                    Radius.zero,
-                topLeft:
-                    decodeRadius(value['topLeft'], validate: false) ??
-                    Radius.zero,
-                topRight:
-                    decodeRadius(value['topRight'], validate: false) ??
-                    Radius.zero,
-              );
-              break;
-            case 'vertical':
-              result = BorderRadius.vertical(
-                bottom:
-                    decodeRadius(value['bottom'], validate: false) ??
-                    Radius.zero,
-                top: decodeRadius(value['top'], validate: false) ?? Radius.zero,
-              );
-              break;
-          }
-        }
-      }
-    }
-
-    return result;
-  }
-
-  /// Decodes the given value to a [BorderRadius].  The [value] may be a
-  /// [String], an [int], a [double], or a Map-like object.
-  ///
-  /// When the [value] is a [String], [int], or [double] then the value will be
-  /// parsed via [JsonClass.maybeParseDouble] and the result will be passed to
-  /// [BorderRadius.circular].
-  ///
-  /// If the [value] is a Map-like object then the expected structure depends on
-  /// on the value passed in for the "type" attribute.  The expected "type"
-  /// values must be one of:
-  ///  * `all`
-  ///  * `circular`
-  ///  * `horizontal`
-  ///  * `only`
-  ///  * `vertical`
-  ///
-  /// Type: `all` expects a structure:
-  /// ```json
-  /// {
-  ///   "radius": "<Radius>",
-  ///   "type": "all"
-  /// }
-  /// ```
-  ///
-  /// Type: `circular` expects a structure:
-  /// ```json
-  /// {
-  ///   "radius": "<double>",
-  ///   "type": "circular"
-  /// }
-  /// ```
-  ///
-  /// Type: `horizontal` expects a structure:
-  /// ```json
-  /// {
-  ///   "left": "<Radius>",
-  ///   "right": "<Radius>",
-  ///   "type": "horizontal"
-  /// }
-  /// ```
-  ///
-  /// Type: `only` expects a structure:
-  /// ```json
-  /// {
-  ///   "bottomLeft": "<Radius>",
-  ///   "bottomRight": "<Radius>",
-  ///   "topLeft": "<Radius>",
-  ///   "topRight": "<Radius>",
-  ///   "type": "only"
-  /// }
-  /// ```
-  ///
-  /// Type: `vertical` expects a structure:
-  /// ```json
-  /// {
-  ///   "bottom": "<Radius>",
-  ///   "top": "<Radius>",
-  ///   "type": "vertical"
-  /// }
-  /// ```
-  ///
-  /// See also:
-  ///  * [decodeBorderRadius]
-  static BorderRadius? decodeBorderRadiusGeometry(
-    dynamic value, {
-    bool validate = true,
-  }) => decodeBorderRadius(value, validate: validate);
-
-  /// Decodes the given [value] to an [BorderSide].  This expects the given
-  /// [value] to follow the structure below:
-  ///
-  /// ```json
-  /// {
-  ///   "color": "<Color>",
-  ///   "strokeAlign": "<Double>",
-  ///   "style": "<BorderStyle>",
-  ///   "width": "<double>"
-  /// }
-  /// ```
-  ///
-  /// See also:
-  ///  * [decodeBorderStyle]
-  ///  * [decodeColor]
-  static BorderSide? decodeBorderSide(dynamic value, {bool validate = true}) {
-    BorderSide? result;
-
-    if (value is BorderSide) {
-      result = value;
-    } else if (value != null) {
-      assert(
-        SchemaValidator.validate(
-          schemaId: '$_baseSchemaUrl/border_side',
-          value: value,
-          validate: validate,
-        ),
-      );
-      result = BorderSide(
-        color:
-            decodeColor(value['color'], validate: false) ??
-            const Color(0xff000000),
-        strokeAlign:
-            JsonClass.maybeParseDouble(value['strokeAlign']) ??
-            BorderSide.strokeAlignInside,
-        style:
-            decodeBorderStyle(value['style'], validate: false) ??
-            BorderStyle.solid,
-        width: JsonClass.maybeParseDouble(value['width'], 1.0)!,
-      );
-    }
-
-    return result;
-  }
-
-  /// Decodes the [value] to a [BorderStyle].  Supported values are:
-  ///  * `none`
-  ///  * `solid`
-  static BorderStyle? decodeBorderStyle(dynamic value, {bool validate = true}) {
-    BorderStyle? result;
-
-    if (value is BorderStyle) {
-      result = value;
-    } else {
-      _checkSupported('BorderStyle', ['none', 'solid'], value);
-
-      if (value != null) {
-        assert(
-          SchemaValidator.validate(
-            schemaId: '$_baseSchemaUrl/border_style',
-            value: value,
-            validate: validate,
-          ),
-        );
-        switch (value) {
-          case 'none':
-            result = BorderStyle.none;
-            break;
-
-          case 'solid':
-            result = BorderStyle.solid;
-            break;
-        }
-      }
-    }
-
-    return result;
-  }
-
-  /// Decodes the given [value] to an [BottomAppBarThemeData].  This expects the
-  /// given [value] to follow the structure below:
-  ///
-  /// ```json
-  /// {
-  ///   "color": "<Color>",
-  ///   "elevation": "<double>",
-  ///   "height": "<double>",
-  ///   "padding": "<EdgeInsets>",
-  ///   "shadowColor": "<Color>",
-  ///   "shape": "<NotchedShape>",
-  ///   "surfaceTingColor": "<Color>"
-  /// }
-  /// ```
-  ///
-  /// See also:
-  ///  * [decodeColor]
-  ///  * [decodeEdgeInsetsGeometry]
-  ///  * [decodeNotchedShape]
-  static BottomAppBarThemeData? decodeBottomAppBarThemeData(
-    dynamic value, {
-    bool validate = true,
-  }) {
-    BottomAppBarThemeData? result;
-
-    if (value is BottomAppBarThemeData) {
-      result = value;
-    } else if (value != null) {
-      assert(
-        SchemaValidator.validate(
-          schemaId: '$_baseSchemaUrl/bottom_app_bar_theme',
-          value: value,
-          validate: validate,
-        ),
-      );
-      result = BottomAppBarThemeData(
-        color: decodeColor(value['color'], validate: false),
-        elevation: JsonClass.maybeParseDouble(value['elevation']),
-        height: JsonClass.maybeParseDouble(value['height']),
-        padding: decodeEdgeInsetsGeometry(value['padding'], validate: false),
-        shadowColor: decodeColor(value['shadowColor'], validate: false),
-        shape: decodeNotchedShape(value['shape'], validate: false),
-        surfaceTintColor: decodeColor(
-          value['surfaceTintColor'],
-          validate: false,
-        ),
-      );
-    }
-
-    return result;
-  }
-
-  /// Decodes the given [value] to an [BottomNavigationBarThemeData].  This
-  /// expects the given [value] to follow the structure below:
-  ///
-  /// ```json
-  /// {
-  ///   "backgroundColor": "<Color>",
-  ///   "elevation": "<double>",
-  ///   "enableFeedback": "<bool>",
-  ///   "landscapeLayout": "<BottomNavigationBarLandscapeLayout>",
-  ///   "mouseCursor": "<WidgetStateProperty<MouseCursor>>",
-  ///   "selectedIconTheme": "<IconThemeData>",
-  ///   "selectedIconColor": "<Color>",
-  ///   "selectedLabelStyle": "<TextStyle>",
-  ///   "showSelectedLabels": "<bool>",
-  ///   "showUnselectedLabels": "<bool>",
-  ///   "type": "<BottomNavigationBarType>",
-  ///   "unselectedIconTheme": "<IconThemeData>",
-  ///   "unselectedItemColor": "<Color>",
-  ///   "unselectedLabelStyle": "<TextStyle>",
-  /// }
-  /// ```
-  ///
-  /// See also:
-  ///  * [decodeBottomNavigationBarLandscapeLayout]
-  ///  * [decodeBottomNavigationBarType]
-  ///  * [decodeColor]
-  ///  * [decodeIconThemeData]
-  ///  * [decodeWidgetStatePropertyMouseCursor]
-  ///  * [decodeTextStyle]
-  static BottomNavigationBarThemeData? decodeBottomNavigationBarThemeData(
-    dynamic value, {
-    bool validate = true,
-  }) {
-    BottomNavigationBarThemeData? result;
-
-    if (value is BottomNavigationBarThemeData) {
-      result = value;
-    } else if (value != null) {
-      result = BottomNavigationBarThemeData(
-        backgroundColor: decodeColor(value['backgroundColor'], validate: false),
-        elevation: JsonClass.maybeParseDouble(value['elevation']),
-        enableFeedback: JsonClass.maybeParseBool(value['enableFeedback']),
-        landscapeLayout: decodeBottomNavigationBarLandscapeLayout(
-          value['landscapeLayout'],
-          validate: false,
-        ),
-        mouseCursor: decodeWidgetStatePropertyMouseCursor(
-          value['mouseCursor'],
-          validate: false,
-        ),
-        selectedIconTheme: decodeIconThemeData(
-          value['selectedIconTheme'],
-          validate: false,
-        ),
-        selectedItemColor: decodeColor(
-          value['selectedItemColor'],
-          validate: false,
-        ),
-        selectedLabelStyle: decodeTextStyle(
-          value['selectedLabelStyle'],
-          validate: false,
-        ),
-        showSelectedLabels: JsonClass.maybeParseBool(
-          value['showSelectedLabels'],
-        ),
-        showUnselectedLabels: JsonClass.maybeParseBool(
-          value['showUnselectedLabels'],
-        ),
-        type: decodeBottomNavigationBarType(value['type'], validate: false),
-        unselectedIconTheme: decodeIconThemeData(
-          value['unselectedIconTheme'],
-          validate: false,
-        ),
-        unselectedItemColor: decodeColor(
-          value['unselectedItemColor'],
-          validate: false,
-        ),
-        unselectedLabelStyle: decodeTextStyle(
-          value['unselectedLabelStyle'],
-          validate: false,
-        ),
-      );
-    }
-
-    return result;
-  }
-
-  /// Decodes the [value] to a [BottomNavigationBarLandscapeLayout].  Supported values are:
-  ///  * `centered`
-  ///  * `linear`
-  ///  * `spread`
-  static BottomNavigationBarLandscapeLayout?
-  decodeBottomNavigationBarLandscapeLayout(
-    dynamic value, {
-    bool validate = true,
-  }) {
-    BottomNavigationBarLandscapeLayout? result;
-
-    if (value is BottomNavigationBarLandscapeLayout) {
-      result = value;
-    } else {
-      _checkSupported('BottomNavigationBarLandscapeLayout', [
-        'centered',
-        'linear',
-        'spread',
-      ], value);
-
-      if (value != null) {
-        assert(
-          SchemaValidator.validate(
-            schemaId: '$_baseSchemaUrl/bottom_navigation_bar_landscape_layout',
-            value: value,
-            validate: validate,
-          ),
-        );
-        switch (value) {
-          case 'centered':
-            result = BottomNavigationBarLandscapeLayout.centered;
-            break;
-          case 'linear':
-            result = BottomNavigationBarLandscapeLayout.linear;
-            break;
-          case 'spread':
-            result = BottomNavigationBarLandscapeLayout.spread;
-            break;
-        }
-      }
-    }
-
-    return result;
-  }
-
-  /// Decodes the [value] to a [BottomNavigationBarType].  Supported values are:
-  ///  * `fixed`
-  ///  * `shifting`
-  static BottomNavigationBarType? decodeBottomNavigationBarType(
-    dynamic value, {
-    bool validate = true,
-  }) {
-    BottomNavigationBarType? result;
-
-    if (value is BottomNavigationBarType) {
-      result = value;
-    } else {
-      _checkSupported('BottomNavigationBarType', ['fixed', 'shifting'], value);
-
-      if (value != null) {
-        assert(
-          SchemaValidator.validate(
-            schemaId: '$_baseSchemaUrl/bottom_navigation_bar_type',
-            value: value,
-            validate: validate,
-          ),
-        );
-        switch (value) {
-          case 'fixed':
-            result = BottomNavigationBarType.fixed;
-            break;
-          case 'shifting':
-            result = BottomNavigationBarType.shifting;
-            break;
-        }
-      }
-    }
-
-    return result;
-  }
-
-  /// Decodes the given [value] to an [BottomSheetThemeData].  This expects the
-  /// given [value] to follow the structure below:
-  ///
-  /// ```json
-  /// {
-  ///   "backgroundColor": "<Color>",
-  ///   "clipBehavior": "<Clip>",
-  ///   "constraints": "<BoxConstraints>",
-  ///   "dragHandleColor": "<Color>",
-  ///   "dragHandleSize": "<Size>",
-  ///   "elevation": "<double>",
-  ///   "modalBackgroundColor": "<Color>",
-  ///   "modalBarrierColor": "<Color>",
-  ///   "modalElevation": "<double>",
-  ///   "shadowColor": "<Color>",
-  ///   "shape": "<ShapeBorder>",
-  ///   "showDragHandle": "<bool>",
-  ///   "surfaceTintColor": "<Color>"
-  /// }
-  /// ```
-  ///
-  /// See also:
-  ///  * [decodeBoxConstraints]
-  ///  * [decodeClip]
-  ///  * [decodeColor]
-  ///  * [decodeSize]
-  ///  * [decodeShapeBorder]
-  static BottomSheetThemeData? decodeBottomSheetThemeData(
-    dynamic value, {
-    bool validate = true,
-  }) {
-    BottomSheetThemeData? result;
-
-    if (value is BottomSheetThemeData) {
-      result = value;
-    } else if (value != null) {
-      assert(
-        SchemaValidator.validate(
-          schemaId: '$_baseSchemaUrl/bottom_sheet_theme_data',
-          value: value,
-          validate: validate,
-        ),
-      );
-      result = BottomSheetThemeData(
-        backgroundColor: decodeColor(value['backgroundColor'], validate: false),
-        clipBehavior: decodeClip(value['clipBehavior'], validate: false),
-        constraints: decodeBoxConstraints(
-          value['constraints'],
-          validate: false,
-        ),
-        dragHandleColor: decodeColor(value['dragHandleColor'], validate: false),
-        dragHandleSize: decodeSize(value['dragHandleSize'], validate: false),
-        elevation: JsonClass.maybeParseDouble(value['elevation']),
-        modalBackgroundColor: decodeColor(
-          value['modalBackgroundColor'],
-          validate: false,
-        ),
-        modalBarrierColor: decodeColor(
-          value['modalBarrierColor'],
-          validate: false,
-        ),
-        modalElevation: JsonClass.maybeParseDouble(value['modalElevation']),
-        shadowColor: decodeColor(value['shadowColor'], validate: false),
-        shape: decodeShapeBorder(value['shape'], validate: false),
-        showDragHandle: JsonClass.maybeParseBool(value['showDragHandle']),
-        surfaceTintColor: ThemeDecoder.decodeColor(
-          value['surfaceTintColor'],
-          validate: false,
-        ),
-      );
-    }
-
-    return result;
-  }
-
-  /// Decodes the given [value] into a [BoxBorder].  If the value is `null`
-  /// then `null` will be returned.
-  ///
-  /// This accepts two separate types of JSON.  If the [value] has any of:
-  /// "color", "style", "width", then this will apply the border to all sides
-  /// using [Border.all] and passing in the results from [decodeBorderSide].
-  ///
-  /// If none of the above attributes are found, this expects a full object that
-  /// defines all sides as follows:
-  ///
-  /// ```json
-  /// {
-  ///   "bottom": "<BorderSide>",
-  ///   "left": "<BorderSide>",
-  ///   "right": "<BorderSide>",
-  ///   "top": "<BorderSide>"
-  /// }
-  /// ```
-  ///
-  /// See also:
-  ///  * [decodeBorderSide]
-  static BoxBorder? decodeBoxBorder(dynamic value, {bool validate = true}) {
-    BoxBorder? result;
-
-    if (value is BoxBorder) {
-      result = value;
-    } else if (value != null) {
-      if (value['color'] != null ||
-          value['style'] != null ||
-          value['width'] != null) {
-        final side = decodeBorderSide(value, validate: false)!;
-        result = Border.all(
-          color: side.color,
-          style: side.style,
-          width: side.width,
-        );
-      } else {
-        assert(
-          SchemaValidator.validate(
-            schemaId: '$_baseSchemaUrl/box_border',
-            value: value,
-            validate: validate,
-          ),
-        );
-        result = Border(
-          bottom:
-              decodeBorderSide(value['bottom'], validate: false) ??
-              BorderSide.none,
-          left:
-              decodeBorderSide(value['left'], validate: false) ??
-              BorderSide.none,
-          right:
-              decodeBorderSide(value['right'], validate: false) ??
-              BorderSide.none,
-          top:
-              decodeBorderSide(value['top'], validate: false) ??
-              BorderSide.none,
-        );
-      }
-    }
-
-    return result;
-  }
-
-  /// Decodes the given [value] into a [BoxConstraints].  If the value is `null`
-  /// then `null` will be returned.  Otherwise, this expects a Map like value
-  /// that in JSON would look like:
-  ///
-  /// ```json
-  /// {
-  ///   "maxHeight": "<double>",
-  ///   "maxWidth": "<double>",
-  ///   "minHeight": "<double>",
-  ///   "minWidth": "<double>"
-  /// }
-  /// ```
-  static BoxConstraints? decodeBoxConstraints(
-    dynamic value, {
-    bool validate = true,
-  }) {
-    BoxConstraints? result;
-
-    if (value is BoxConstraints) {
-      result = value;
-    } else if (value != null) {
-      assert(
-        SchemaValidator.validate(
-          schemaId: '$_baseSchemaUrl/box_constraints',
-          value: value,
-          validate: validate,
-        ),
-      );
-      result = BoxConstraints(
-        maxHeight:
-            JsonClass.maybeParseDouble(value['maxHeight']) ?? double.infinity,
-        maxWidth:
-            JsonClass.maybeParseDouble(value['maxWidth']) ?? double.infinity,
-        minHeight: JsonClass.maybeParseDouble(value['minHeight']) ?? 0.0,
-        minWidth: JsonClass.maybeParseDouble(value['minWidth']) ?? 0.0,
-      );
-    }
-
-    return result;
-  }
-
-  /// Decodes the given [value] into a [BoxDecoration].  If the value is `null`
-  /// then `null` will be returned.  Otherwise, this expects a Map like value
-  /// that in JSON would look like:
-  ///
-  /// ```json
-  /// {
-  ///   "backgroundBlendMode": "<BlendMode>",
-  ///   "border": "<BoxBorder>",
-  ///   "borderRadius": "<BorderRadius>",
-  ///   "boxShadow": "<BoxShadow[]>"
-  ///   "color": "<Color>",
-  ///   "image": "<DecorationImage>",
-  ///   "gradient": "<Gradient>",
-  ///   "shape": "<BoxShape>"
-  /// }
-  /// ```
-  ///
-  /// See also:
-  ///  * [decodeBlendMode]
-  ///  * [decodeBorderRadius]
-  ///  * [decodeBoxBorder]
-  ///  * [decodeBoxShadow]
-  ///  * [decodeBoxShape]
-  ///  * [decodeColor]
-  ///  * [decodeDecorationImage]
-  ///  * [decodeGradient]
-  static BoxDecoration? decodeBoxDecoration(
-    dynamic value, {
-    bool validate = true,
-  }) {
-    BoxDecoration? result;
-
-    if (value is BoxDecoration) {
-      result = value;
-    } else if (value != null) {
-      assert(
-        SchemaValidator.validate(
-          schemaId: '$_baseSchemaUrl/box_decoration',
-          value: value,
-          validate: validate,
-        ),
-      );
-      result = BoxDecoration(
-        backgroundBlendMode: decodeBlendMode(
-          value['backgroundBlendMode'],
-          validate: false,
-        ),
-        border: decodeBoxBorder(value['border'], validate: false),
-        borderRadius: decodeBorderRadius(
-          value['borderRadius'],
-          validate: false,
-        ),
-        boxShadow: _decodeDynamicList(
-          value['boxShadow'],
-          (value) => decodeBoxShadow(value, validate: false)!,
-        ),
-        color: decodeColor(value['color'], validate: false),
-        gradient: decodeGradient(value['gradient'], validate: false),
-        image: decodeDecorationImage(value['image'], validate: false),
-        shape:
-            decodeBoxShape(value['shape'], validate: false) ??
-            BoxShape.rectangle,
-      );
-    }
-
-    return result;
-  }
-
-  /// Decodes the [value] to a [BoxFit].  Supported values are:
-  ///  * `contain`
-  ///  * `cover`
-  ///  * `fill`
-  ///  * `fitHeight`
-  ///  * `fitWidth`
-  ///  * `none`
-  ///  * `scaleDown`
-  static BoxFit? decodeBoxFit(dynamic value, {bool validate = true}) {
-    BoxFit? result;
-
-    if (value is BoxFit) {
-      result = value;
-    } else if (value != null) {
-      assert(
-        SchemaValidator.validate(
-          schemaId: '$_baseSchemaUrl/box_fit',
-          value: value,
-          validate: validate,
-        ),
-      );
-      switch (value) {
-        case 'contain':
-          result = BoxFit.contain;
-          break;
-        case 'cover':
-          result = BoxFit.cover;
-          break;
-        case 'fill':
-          result = BoxFit.fill;
-          break;
-        case 'fitHeight':
-          result = BoxFit.fitHeight;
-          break;
-        case 'fitWidth':
-          result = BoxFit.fitWidth;
-          break;
-        case 'none':
-          result = BoxFit.none;
-          break;
-        case 'scaleDown':
-          result = BoxFit.scaleDown;
-          break;
-      }
-    }
-
-    return result;
-  }
-
-  /// Decodes the [value] to a [BoxHeightStyle].  Supported values are:
-  ///  * `includeLineSpacingBottom`
-  ///  * `includeLineSpacingMiddle`
-  ///  * `includeLineSpacingTop`
-  ///  * `max`
-  ///  * `strut`
-  ///  * `tight`
-  static BoxHeightStyle? decodeBoxHeightStyle(
-    dynamic value, {
-    bool validate = false,
-  }) {
-    BoxHeightStyle? result;
-
-    if (value is BoxHeightStyle) {
-      result = value;
-    } else if (value != null) {
-      assert(
-        SchemaValidator.validate(
-          schemaId: '$_baseSchemaUrl/box_height_style',
-          value: value,
-          validate: validate,
-        ),
-      );
-
-      switch (value) {
-        case 'includeLineSpacingBottom':
-          result = BoxHeightStyle.includeLineSpacingBottom;
-          break;
-        case 'includeLineSpacingMiddle':
-          result = BoxHeightStyle.includeLineSpacingMiddle;
-          break;
-        case 'includeLineSpacingTop':
-          result = BoxHeightStyle.includeLineSpacingTop;
-          break;
-        case 'max':
-          result = BoxHeightStyle.max;
-          break;
-        case 'strut':
-          result = BoxHeightStyle.strut;
-          break;
-        case 'tight':
-          result = BoxHeightStyle.tight;
-          break;
-      }
-    }
-
-    return result;
-  }
-
-  /// Decodes the given [value] into a [BoxDecoration].  If the value is `null`
-  /// then `null` will be returned.  Otherwise, this expects a Map like value
-  /// that in JSON would look like:
-  ///
-  /// ```json
-  /// {
-  ///   "blurRadius": "<double>",
-  ///   "blurStyle": "<BlurStyle>",
-  ///   "color": "<Color>",
-  ///   "offset": "<Offset>",
-  ///   "spreadRadius": "<double>"
-  /// }
-  /// ```
-  ///
-  /// See also:
-  ///  * [decodeBlurStyle]
-  ///  * [decodeColor]
-  ///  * [decodeOffset]
-  static BoxShadow? decodeBoxShadow(dynamic value, {bool validate = true}) {
-    BoxShadow? result;
-
-    if (value is BoxShadow) {
-      result = value;
-    } else if (value != null) {
-      assert(
-        SchemaValidator.validate(
-          schemaId: '$_baseSchemaUrl/box_shadow',
-          value: value,
-          validate: validate,
-        ),
-      );
-      result = BoxShadow(
-        blurStyle:
-            decodeBlurStyle(value['blurStyle'], validate: false) ??
-            BlurStyle.normal,
-        blurRadius: JsonClass.maybeParseDouble(value['blurRadius']) ?? 0.0,
-        color:
-            decodeColor(value['color'], validate: false) ??
-            const Color(0xFF000000),
-        offset: decodeOffset(value['offset'], validate: false) ?? Offset.zero,
-        spreadRadius: JsonClass.maybeParseDouble(value['spreadRadius']) ?? 0.0,
-      );
-    }
-
-    return result;
-  }
-
-  /// Decodes the [value] to a [BoxShape].  Supported values are:
-  ///  * `circle`
-  ///  * `rectangle`
-  static BoxShape? decodeBoxShape(dynamic value, {bool validate = true}) {
-    BoxShape? result;
-
-    if (value is BoxShape) {
-      result = value;
-    } else if (value != null) {
-      assert(
-        SchemaValidator.validate(
-          schemaId: '$_baseSchemaUrl/box_shape',
-          value: value,
-          validate: validate,
-        ),
-      );
-      switch (value) {
-        case 'circle':
-          result = BoxShape.circle;
-          break;
-
-        case 'rectangle':
-          result = BoxShape.rectangle;
-          break;
-      }
-    }
-
-    return result;
-  }
-
-  /// Decodes the [value] to a [BoxWidthStyle].  Supported values are:
-  ///  * `max`
-  ///  * `tight`
-  static BoxWidthStyle? decodeBoxWidthStyle(
->>>>>>> 3b4af2ff
-    dynamic value, {
-    bool validate = false,
   });
 
   @CodecEnum()
   AlignmentDirectional? decodeAlignmentDirectional(
     dynamic value, {
     bool validate = true,
-<<<<<<< HEAD
   });
 
   AndroidOverscrollIndicator? decodeAndroidOverscrollIndicator(
@@ -1864,284 +58,6 @@
   AppBarThemeData? decodeAppBarThemeData(dynamic value, {bool validate = true});
 
   AutovalidateMode? decodeAutovalidateMode(
-=======
-  }) {
-    CupertinoThemeData? result;
-
-    if (value is CupertinoThemeData) {
-      result = value;
-    } else if (value != null) {
-      assert(
-        SchemaValidator.validate(
-          schemaId: '$_baseSchemaUrl/cupertino_theme_data',
-          value: value,
-          validate: validate,
-        ),
-      );
-      result = CupertinoThemeData(
-        applyThemeToAll: JsonClass.maybeParseBool(value['applyThemeToAll']),
-        barBackgroundColor: decodeColor(
-          value['barBackgroundColor'],
-          validate: false,
-        ),
-        brightness: decodeBrightness(value['brightness'], validate: false),
-        primaryColor: decodeColor(value['primaryColor'], validate: false),
-        primaryContrastingColor: decodeColor(
-          value['primaryContrastingColor'],
-          validate: false,
-        ),
-        scaffoldBackgroundColor: decodeColor(
-          value['scaffoldBackgroundColor'],
-          validate: false,
-        ),
-        textTheme: decodeCupertinoTextThemeData(
-          value['textTheme'],
-          validate: false,
-        ),
-      );
-    }
-
-    return result;
-  }
-
-  /// Decodes the given [value] to an [DatePickerThemeData].  This expects the
-  /// given [value] to be of the following structure:
-  ///
-  /// ```json
-  /// {
-  ///   "backgroundColor": "<Color>",
-  ///   "cancelButtonStyle": "<ButtonStyle>",
-  ///   "confirmButtonStyle": "<ButtonStyle>",
-  ///   "dayBackgroundColor": "<WidgetStateProperty<Color>>",
-  ///   "dayForegroundColor": "<WidgetStateProperty<Color>>",
-  ///   "dayOverlayColor": "<WidgetStateProperty<Color>>",
-  ///   "dayShape": "<WidgetStatePropertyOutlinedBorder>",
-  ///   "dayStyle": "<TextStyle>",
-  ///   "dividerColor": "<Color>",
-  ///   "elevation": "<double>",
-  ///   "headerBackgroundColor": "<Color>",
-  ///   "headerForegroundColor": "<Color>",
-  ///   "headerHeadlineStyle": "<TextStyle>",
-  ///   "headerHelpStyle": "<TextStyle>",
-  ///   "inputDecorationTheme": "<InputDecorationTheme>",
-  ///   "rangePickerBackgroundColor": "<Color>",
-  ///   "rangePickerElevation": "<double>",
-  ///   "rangePickerHeaderBackgroundColor": "<Color>",
-  ///   "rangePickerHeaderForegroundColor": "<Color>",
-  ///   "rangePickerHeaderHeadlineStyle": "<TextStyle>",
-  ///   "rangePickerHeaderHelpStyle": "<TextStyle>",
-  ///   "rangePickerShadowColor": "<Color>",
-  ///   "rangePickerShape": "<ShapeBorder>",
-  ///   "rangePickerSurfaceTintColor": "<Color>",
-  ///   "rangeSelectionBackgroundColor": "<Color>",
-  ///   "rangeSelectionOverlayColor": "<WidgetStateProperty<Color>>",
-  ///   "shadowColor": "<Color>",
-  ///   "shape": "<ShapeBorder>",
-  ///   "surfaceTintColor": "<Color>",
-  ///   "todayBackgroundColor": "<WidgetStateProperty<Color>>",
-  ///   "todayBorder": "<ShapeBorder>",
-  ///   "todayForegroundColor": "<WidgetStateProperty<Color>>",
-  ///   "weekdayStyle": "<TextStyle>",
-  ///   "yearBackgroundColor": "<WidgetStateProperty<Color>>",
-  ///   "yearForegroundColor": "<WidgetStateProperty<Color>>",
-  ///   "yearOverlayColor": "<WidgetStateProperty<Color>>",
-  ///   "yearStyle": "<TextStyle>"
-  /// }
-  /// ```
-  ///
-  /// This will use the properties passed through JSON to create the
-  /// [WidgetStateProperty] of each corresponding property by using
-  /// the [WidgetStateProperty.all] function with the value passed in.
-  ///
-  /// See also:
-  ///  * [decodeBorderSide]
-  ///  * [decodeButtonStyle]
-  ///  * [decodeColor]
-  ///  * [decodeInputDecorationThemeData]
-  ///  * [decodeShapeBorder]
-  ///  * [decodeTextStyle]
-  ///  * [decodeWidgetStatePropertyColor]
-  ///  * [decodeWidgetStatePropertyOutlinedBorder]
-  static DatePickerThemeData? decodeDatePickerThemeData(
-    dynamic value, {
-    bool validate = true,
-  }) {
-    DatePickerThemeData? result;
-
-    if (value is DatePickerThemeData) {
-      result = value;
-    } else if (value != null) {
-      assert(
-        SchemaValidator.validate(
-          schemaId: '$_baseSchemaUrl/date_picker_theme_data',
-          value: value,
-          validate: validate,
-        ),
-      );
-      result = DatePickerThemeData(
-        backgroundColor: decodeColor(value['backgroundColor'], validate: false),
-        cancelButtonStyle: decodeButtonStyle(
-          value['cancelButtonStyle'],
-          validate: false,
-        ),
-        confirmButtonStyle: decodeButtonStyle(
-          value['confirmButtonStyle'],
-          validate: false,
-        ),
-        dayBackgroundColor: decodeWidgetStatePropertyColor(
-          value['dayBackgroundColor'],
-          validate: false,
-        ),
-        dayForegroundColor: decodeWidgetStatePropertyColor(
-          value['dayForegroundColor'],
-          validate: false,
-        ),
-        dayOverlayColor: decodeWidgetStatePropertyColor(
-          value['dayOverlayColor'],
-          validate: false,
-        ),
-        dayShape: decodeWidgetStatePropertyOutlinedBorder(
-          value['dayShape'],
-          validate: false,
-        ),
-        dayStyle: decodeTextStyle(value['dayStyle'], validate: false),
-        dividerColor: decodeColor(value['dividerColor'], validate: false),
-        elevation: JsonClass.maybeParseDouble(value['elevation']),
-        headerBackgroundColor: decodeColor(
-          value['headerBackgroundColor'],
-          validate: false,
-        ),
-        headerForegroundColor: decodeColor(
-          value['headerForegroundColor'],
-          validate: false,
-        ),
-        headerHeadlineStyle: decodeTextStyle(
-          value['headerHeadlineStyle'],
-          validate: false,
-        ),
-        headerHelpStyle: decodeTextStyle(
-          value['headerHelpStyle'],
-          validate: false,
-        ),
-        inputDecorationTheme: decodeInputDecorationThemeData(
-          value['inputDecorationTheme'],
-          validate: false,
-        ),
-        locale: decodeLocale(value, validate: false),
-        rangePickerBackgroundColor: decodeColor(
-          value['rangePickerBackgroundColor'],
-          validate: false,
-        ),
-        rangePickerElevation: JsonClass.maybeParseDouble(
-          value['rangePickerElevation'],
-        ),
-        rangePickerHeaderBackgroundColor: decodeColor(
-          value['rangePickerHeaderBackgroundColor'],
-          validate: false,
-        ),
-        rangePickerHeaderForegroundColor: decodeColor(
-          value['rangePickerHeaderForegroundColor'],
-          validate: false,
-        ),
-        rangePickerHeaderHeadlineStyle: decodeTextStyle(
-          value['rangePickerHeaderHeadlineStyle'],
-          validate: false,
-        ),
-        rangePickerHeaderHelpStyle: decodeTextStyle(
-          value['rangePickerHeaderHelpStyle'],
-          validate: false,
-        ),
-        rangePickerShadowColor: decodeColor(
-          value['rangePickerShadowColor'],
-          validate: false,
-        ),
-        rangePickerShape: decodeShapeBorder(
-          value['rangePickerShape'],
-          validate: false,
-        ),
-        rangePickerSurfaceTintColor: decodeColor(
-          value['rangePickerSurfaceTintColor'],
-          validate: false,
-        ),
-        rangeSelectionBackgroundColor: decodeColor(
-          value['rangeSelectionBackgroundColor'],
-          validate: false,
-        ),
-        rangeSelectionOverlayColor: decodeWidgetStatePropertyColor(
-          value['rangeSelectionOverlayColor'],
-          validate: false,
-        ),
-        shadowColor: decodeColor(value['shadowColor'], validate: false),
-        shape: decodeShapeBorder(value['shape'], validate: false),
-        surfaceTintColor: decodeColor(
-          value['surfaceTintColor'],
-          validate: false,
-        ),
-        todayBackgroundColor: decodeWidgetStatePropertyColor(
-          value['todayBackgroundColor'],
-          validate: false,
-        ),
-        todayBorder: decodeBorderSide(value['todayBorder'], validate: false),
-        todayForegroundColor: decodeWidgetStatePropertyColor(
-          value['todayForegroundColor'],
-          validate: false,
-        ),
-        weekdayStyle: decodeTextStyle(value['weekdayStyle'], validate: false),
-        yearBackgroundColor: decodeWidgetStatePropertyColor(
-          value['yearBackgroundColor'],
-          validate: false,
-        ),
-        yearForegroundColor: decodeWidgetStatePropertyColor(
-          value['yearForegroundColor'],
-          validate: false,
-        ),
-        yearOverlayColor: decodeWidgetStatePropertyColor(
-          value['yearOverlayColor'],
-          validate: false,
-        ),
-        yearStyle: decodeTextStyle(value['yearStyle'], validate: false),
-      );
-    }
-
-    return result;
-  }
-
-  /// Decodes the given [value] to an [DataTableThemeData].  This expects the
-  /// given [value] to be of the following structure:
-  ///
-  /// ```json
-  /// {
-  ///   "checkboxHorizontalMargin": "<double>",
-  ///   "columnSpacing": "<double>",
-  ///   "dataRowColor": "<WidgetStateProperty<Color>>",
-  ///   "dataRowCursor": "<WidgetStateProperty<MouseCursor>",
-  ///   "dataRowMaxHeight": "<double>",
-  ///   "dataRowMinHeight": "<double>",
-  ///   "dataTextStyle": "<TextStyle,
-  ///   "decoration": "<BoxDecoration>",
-  ///   "dividerThickness": "<double>",
-  ///   "headingCellCursor": "<WidgetStateProperty<MouseCursor>",
-  ///   "headingRowColor": "<WidgetStateProperty<Color>>",
-  ///   "headingRowAlignment": "<MainAxisAlignment>"
-  ///   "headingRowHeight": "<double>",
-  ///   "headingTextStyle": "<TextStyle>",
-  ///   "horizontalMargin": "<double>"
-  /// }
-  /// ```
-  ///
-  /// This will use the properties passed through JSON to create the
-  /// [WidgetStateProperty] of each corresponding property by using
-  /// the [WidgetStateProperty.all] function with the value passed in.
-  ///
-  /// See also:
-  ///  * [decodeBoxDecoration]
-  ///  * [decodeColor]
-  ///  * [decodeMainAxisAlignment]
-  ///  * [decodeTextStyle]
-  ///  * [decodeWidgetStatePropertyColor]
-  ///  * [decodeWidgetStatePropertyMouseCursor]
-  static DataTableThemeData? decodeDataTableThemeData(
->>>>>>> 3b4af2ff
     dynamic value, {
     bool validate = true,
   });
@@ -2215,7 +131,6 @@
   CarouselViewThemeData? decodeCarouselViewThemeData(
     dynamic value, {
     bool validate = true,
-<<<<<<< HEAD
   });
 
   CardThemeData? decodeCardThemeData(dynamic value, {bool validate = true});
@@ -2232,132 +147,6 @@
   ColorScheme? decodeColorScheme(dynamic value, {bool validate = true});
 
   CrossAxisAlignment? decodeCrossAxisAlignment(
-=======
-  }) {
-    DrawerThemeData? result;
-
-    if (value is DrawerThemeData) {
-      result = value;
-    } else if (value != null) {
-      assert(
-        SchemaValidator.validate(
-          schemaId: '$_baseSchemaUrl/drawer_theme_data',
-          value: value,
-          validate: validate,
-        ),
-      );
-
-      result = DrawerThemeData(
-        backgroundColor: decodeColor(value['backgroundColor'], validate: false),
-        clipBehavior: decodeClip(value['clipBehavior'], validate: false),
-        elevation: JsonClass.maybeParseDouble(value['elevation']),
-        endShape: decodeShapeBorder(value['endShape'], validate: false),
-        scrimColor: decodeColor(value['scrimColor'], validate: false),
-        shadowColor: decodeColor(value['shadowColor'], validate: false),
-        shape: decodeShapeBorder(value['shape'], validate: false),
-        surfaceTintColor: decodeColor(
-          value['surfaceTintColor'],
-          validate: false,
-        ),
-        width: JsonClass.maybeParseDouble(value['width']),
-      );
-    }
-
-    return result;
-  }
-
-  /// Decodes the given [value] to an [DropdownMenuThemeData].  This expects the
-  /// given [value] to be of the following structure:
-  ///
-  /// ```json
-  /// {
-  ///   "inputDecorationTheme": "<InputDecorationTheme>",
-  ///   "menuStyle": "<MenuStyle>",
-  ///   "textStyle": "<TextStyle>"
-  /// }
-  /// ```
-  ///
-  /// See also:
-  ///  * [decodeInputDecorationThemeData]
-  ///  * [decodeMenuStyle]
-  ///  * [decodeTextStyle]
-  static DropdownMenuThemeData? decodeDropdownMenuThemeData(
-    dynamic value, {
-    bool validate = true,
-  }) {
-    DropdownMenuThemeData? result;
-
-    if (value is DropdownMenuThemeData) {
-      result = value;
-    } else if (value != null) {
-      assert(
-        SchemaValidator.validate(
-          schemaId: '$_baseSchemaUrl/dropdown_menu_theme_data',
-          value: value,
-          validate: validate,
-        ),
-      );
-
-      result = DropdownMenuThemeData(
-        inputDecorationTheme: decodeInputDecorationThemeData(
-          value['inputDecorationTheme'],
-          validate: false,
-        ),
-        menuStyle: decodeMenuStyle(value['menuStyle'], validate: false),
-        textStyle: decodeTextStyle(value['textStyle'], validate: false),
-      );
-    }
-
-    return result;
-  }
-
-  /// Decodes the [value] into an [EdgeInsetsGeometry].
-  ///
-  /// If the value is a [String], [double], or [int] then this will parse the
-  /// number and pass it to [EdgeInsets.all].
-  ///
-  /// If the value is an array with two entities, this call
-  /// [EdgeInsets.symmetric] with the first element passed as the horizontal and
-  /// the second as the vertical.
-  ///
-  /// If the value is an array with four entities, this call
-  /// [EdgeInsets.fromLTRB] passing each element in order.
-  ///
-  /// Finally, this may be a Map-like structure in the following JSON format:
-  /// ```json
-  /// {
-  ///   "bottom": "<double>",
-  ///   "left": "<double>",
-  ///   "right": "<double>",
-  ///   "top": "<double>"
-  /// }
-  /// ```
-  static EdgeInsets? decodeEdgeInsets(dynamic value, {bool validate = true}) =>
-      decodeEdgeInsetsGeometry(value, validate: validate) as EdgeInsets?;
-
-  /// Decodes the [value] into an [EdgeInsetsGeometry].
-  ///
-  /// If the value is a [String], [double], or [int] then this will parse the
-  /// number and pass it to [EdgeInsets.all].
-  ///
-  /// If the value is an array with two entities, this call
-  /// [EdgeInsets.symmetric] with the first element passed as the horizontal and
-  /// the second as the vertical.
-  ///
-  /// If the value is an array with four entities, this call
-  /// [EdgeInsets.fromLTRB] passing each element in order.
-  ///
-  /// Finally, this may be a Map-like structure in the following JSON format:
-  /// ```json
-  /// {
-  ///   "bottom": "<double>",
-  ///   "end": "<double>",
-  ///   "start": "<double>",
-  ///   "top": "<double>"
-  /// }
-  /// ```
-  static EdgeInsetsDirectional? decodeEdgeInsetsDirectional(
->>>>>>> 3b4af2ff
     dynamic value, {
     bool validate = true,
   });
@@ -2465,7 +254,6 @@
   FloatingLabelAlignment? decodeFloatingLabelAlignment(
     dynamic value, {
     bool validate = true,
-<<<<<<< HEAD
   });
 
   FloatingLabelBehavior? decodeFloatingLabelBehavior(
@@ -2483,342 +271,6 @@
   IconAlignment? decodeIconAlignment(dynamic value, {bool validate = false});
 
   IconButtonThemeData? decodeIconButtonThemeData(
-=======
-  }) {
-    ImageProvider? result;
-    if (value is ImageProvider) {
-      result = value;
-    } else {
-      assert(value == null || value['type'] is String);
-      _checkSupported('ImageProvider.type', [
-        'asset',
-        'network',
-        'memory',
-      ], value == null ? null : value['type']);
-
-      if (value != null) {
-        assert(
-          SchemaValidator.validate(
-            schemaId: '$_baseSchemaUrl/image_provider',
-            value: value,
-            validate: validate,
-          ),
-        );
-        switch (value['type']) {
-          case 'asset':
-            result = AssetImage(value['assetName'], package: value['package']);
-            break;
-          case 'memory':
-            result = MemoryImage(
-              base64Decode(value['bytes']),
-              scale: JsonClass.maybeParseDouble(value['scale'], 1.0)!,
-            );
-            break;
-          case 'network':
-            result = NetworkImage(
-              value['url'],
-              headers: value['headers'],
-              scale: JsonClass.maybeParseDouble(value['scale'], 1.0)!,
-            );
-            break;
-        }
-      }
-    }
-
-    return result;
-  }
-
-  /// Decodes the given [value] into an [ImageRepeat].  Supported values are:
-  /// * `noRepeat`
-  /// * `repeat`
-  /// * `repeatX`
-  /// * `repeatY`
-  static ImageRepeat? decodeImageRepeat(dynamic value, {bool validate = true}) {
-    ImageRepeat? result;
-    if (value is ImageRepeat) {
-      result = value;
-    } else {
-      _checkSupported('ImageRepeat', [
-        'noRepeat',
-        'repeat',
-        'repeatX',
-        'repeatY',
-      ], value);
-
-      if (value != null) {
-        assert(
-          SchemaValidator.validate(
-            schemaId: '$_baseSchemaUrl/image_repeat',
-            value: value,
-            validate: validate,
-          ),
-        );
-        switch (value) {
-          case 'noRepeat':
-            result = ImageRepeat.noRepeat;
-            break;
-          case 'repeat':
-            result = ImageRepeat.repeat;
-            break;
-          case 'repeatX':
-            result = ImageRepeat.repeatX;
-            break;
-          case 'repeatY':
-            result = ImageRepeat.repeatY;
-            break;
-        }
-      }
-    }
-
-    return result;
-  }
-
-  /// Decodes the given [value] to an [InputBorder].  This expects a specific
-  /// "type" attribute to be one of:
-  ///  * `outline`
-  ///  * `underline`
-  ///
-  /// The expected structure depends on the exact "type" value passed in.
-  ///
-  /// Type: `outline`
-  /// ```json
-  /// {
-  ///   borderRadius: "<BorderRadius>",
-  ///   borderSide: "<BorderSide>",
-  ///   gapPadding: "<double>"
-  /// }
-  /// ```
-  ///
-  /// Type: `underline`
-  /// ```json
-  /// {
-  ///   borderRadius: "<BorderRadius>",
-  ///   borderSide: "<BorderSide>"
-  /// }
-  /// ```
-  ///
-  /// See also:
-  ///  * [decodeBorderRadius]
-  ///  * [decodeBorderSide]
-  static InputBorder? decodeInputBorder(dynamic value, {bool validate = true}) {
-    InputBorder? result;
-    if (value is InputBorder) {
-      result = value;
-    } else {
-      assert(value == null || value['type'] is String);
-      _checkSupported('InputBorder.type', [
-        'outline',
-        'underline',
-      ], value == null ? null : value['type']);
-
-      if (value != null) {
-        assert(
-          SchemaValidator.validate(
-            schemaId: '$_baseSchemaUrl/input_border',
-            value: value,
-            validate: validate,
-          ),
-        );
-        final String? type = value['type'];
-
-        switch (type) {
-          case 'outline':
-            result = OutlineInputBorder(
-              borderRadius:
-                  decodeBorderRadius(value['borderRadius'], validate: false) ??
-                  const BorderRadius.all(Radius.circular(4.0)),
-              borderSide:
-                  decodeBorderSide(value['borderSide'], validate: false) ??
-                  const BorderSide(),
-              gapPadding: JsonClass.maybeParseDouble(value['gapPadding'], 4.0)!,
-            );
-            break;
-
-          case 'underline':
-            result = UnderlineInputBorder(
-              borderRadius:
-                  decodeBorderRadius(value['borderRadius'], validate: false) ??
-                  const BorderRadius.only(
-                    topLeft: Radius.circular(4.0),
-                    topRight: Radius.circular(4.0),
-                  ),
-              borderSide:
-                  decodeBorderSide(value['borderSide'], validate: false) ??
-                  const BorderSide(),
-            );
-            break;
-        }
-      }
-    }
-
-    return result;
-  }
-
-  /// Decodes the given [value] to an [InputDecorationThemeData].  This expects the
-  /// given [value] to be of the following structure:
-  ///
-  /// ```json
-  /// {
-  ///   "activeIndicatorBorder": "<BorderSide>",
-  ///   "alignLabelWithHint": "<bool>",
-  ///   "border": "<InputBorder>",
-  ///   "constraints": "<BoxConstraints>",
-  ///   "contentPadding": "<EdgeInsetsGeometry>",
-  ///   "counterStyle": "<TextStyle>",
-  ///   "disabledBorder": "<InputBorder>",
-  ///   "enabledBorder": "<InputBorder>",
-  ///   "errorBorder": "<InputBorder>",
-  ///   "errorMaxLines": "<int>",
-  ///   "errorStyle": "<TextStyle>",
-  ///   "fillColor": "<Color>",
-  ///   "filled": "<bool>",
-  ///   "floatingLabelAlignment": "<FloatingLabelAlignment>",
-  ///   "floatingLabelBehavior": "<FloatingLabelBehavior>",
-  ///   "floatingLabelStyle": "<TextStyle>",
-  ///   "focusColor": "<Color>",
-  ///   "focusedBorder": "<InputBorder>",
-  ///   "focusedErrorBorder": "<InputBorder>",
-  ///   "helperMaxLines": "<int>",
-  ///   "helperStyle": "<TextStyle>",
-  ///   "hintFadeDuration": "<Duration>",
-  ///   "hintMaxLines": "<int>"
-  ///   "hintStyle": "<TextStyle>",
-  ///   "hoverColor": "<Color>",
-  ///   "iconColor": "<Color>",
-  ///   "isCollapsed": "<bool>",
-  ///   "isDense": "<bool>",
-  ///   "labelStyle": "<TextStyle>",
-  ///   "outlineBorder": "<BorderSide>",
-  ///   "prefixIconColor": "<Color>",
-  ///   "prefixIconConstraints": "<Color>",
-  ///   "prefixStyle": "<TextStyle>",
-  ///   "suffixIconConstraints": "<BoxConstraints>",
-  ///   "suffixIconColor": "<Color>",
-  ///   "suffixIconConstraints": "<BoxConstraints>",
-  ///   "suffixStyle": "<TextStyle>"
-  /// }
-  /// ```
-  ///
-  /// See also:
-  ///  * [decodeBorderSide]
-  ///  * [decodeBoxConstraints]
-  ///  * [decodeColor]
-  ///  * [decodeEdgeInsetsGeometry]
-  ///  * [decodeInputBorder]
-  ///  * [decodeFloatingLabelBehavior]
-  ///  * [decodeTextStyle]
-  static InputDecorationThemeData? decodeInputDecorationThemeData(
-    dynamic value, {
-    bool validate = true,
-  }) {
-    InputDecorationThemeData? result;
-
-    if (value is InputDecorationThemeData) {
-      result = value;
-    } else if (value != null) {
-      assert(
-        SchemaValidator.validate(
-          schemaId: '$_baseSchemaUrl/input_decoration_theme',
-          value: value,
-          validate: validate,
-        ),
-      );
-      result = InputDecorationThemeData(
-        activeIndicatorBorder: decodeBorderSide(
-          value['activeIndicatorBorder'],
-          validate: false,
-        ),
-        alignLabelWithHint: JsonClass.parseBool(value['alignLabelWithHint']),
-        border: decodeInputBorder(value['border'], validate: false),
-        constraints: decodeBoxConstraints(
-          value['constraints'],
-          validate: false,
-        ),
-        contentPadding: decodeEdgeInsetsGeometry(
-          value['contentPadding'],
-          validate: false,
-        ),
-        counterStyle: decodeTextStyle(value['counterStyle'], validate: false),
-        disabledBorder: decodeInputBorder(
-          value['disabledBorder'],
-          validate: false,
-        ),
-        enabledBorder: decodeInputBorder(
-          value['enabledBorder'],
-          validate: false,
-        ),
-        errorBorder: decodeInputBorder(value['errorBorder'], validate: false),
-        errorMaxLines: JsonClass.maybeParseInt(value['errorMaxLines']),
-        errorStyle: decodeTextStyle(value['errorStyle'], validate: false),
-        fillColor: decodeColor(value['fillColor'], validate: false),
-        filled: JsonClass.parseBool(value['filled']),
-        floatingLabelAlignment:
-            decodeFloatingLabelAlignment(
-              value['floatingLabelAlignment'],
-              validate: false,
-            ) ??
-            FloatingLabelAlignment.start,
-        floatingLabelBehavior:
-            decodeFloatingLabelBehavior(
-              value['floatingLabelBehavior'],
-              validate: false,
-            ) ??
-            FloatingLabelBehavior.auto,
-        floatingLabelStyle: decodeTextStyle(
-          value['floatingLabelStyle'],
-          validate: false,
-        ),
-        focusColor: decodeColor(value['focusColor'], validate: false),
-        focusedBorder: decodeInputBorder(
-          value['focusedBorder'],
-          validate: false,
-        ),
-        focusedErrorBorder: decodeInputBorder(
-          value['focusedErrorBorder'],
-          validate: false,
-        ),
-        helperMaxLines: JsonClass.maybeParseInt(value['helperMaxLines']),
-        helperStyle: decodeTextStyle(value['helperStyle'], validate: false),
-        hintFadeDuration: JsonClass.maybeParseDurationFromMillis(
-          value['hintFadeDuration'],
-        ),
-        hintMaxLines: JsonClass.maybeParseInt(value['hintMaxLines']),
-        hintStyle: decodeTextStyle(value['hintStyle'], validate: false),
-        hoverColor: decodeColor(value['hoverColor'], validate: false),
-        iconColor: decodeColor(value['iconColor'], validate: false),
-        isCollapsed: JsonClass.parseBool(value['isCollapsed']),
-        isDense: JsonClass.parseBool(value['isDense']),
-        labelStyle: decodeTextStyle(value['labelStyle'], validate: false),
-        outlineBorder: decodeBorderSide(
-          value['outlineBorder'],
-          validate: false,
-        ),
-        prefixIconColor: decodeColor(value['prefixIconColor'], validate: false),
-        prefixIconConstraints: decodeBoxConstraints(
-          value['prefixIconConstraints'],
-          validate: false,
-        ),
-        prefixStyle: decodeTextStyle(value['prefixStyle'], validate: false),
-        suffixIconColor: decodeColor(value['suffixIconColor'], validate: false),
-        suffixIconConstraints: decodeBoxConstraints(
-          value['suffixIconConstraints'],
-          validate: false,
-        ),
-        suffixStyle: decodeTextStyle(value['suffixStyle'], validate: false),
-      );
-    }
-
-    return result;
-  }
-
-  /// Decodes the [value] to an [InteractiveInkFeatureFactory].  Supported
-  /// values are:
-  ///  * `splash`
-  ///  * `ripple`
-  ///  * `sparkle`
-  ///
-  static InteractiveInkFeatureFactory? decodeInteractiveInkFeatureFactory(
->>>>>>> 3b4af2ff
     dynamic value, {
     bool validate = true,
   });
@@ -2979,97 +431,10 @@
   ShowValueIndicator? decodeShowValueIndicator(
     dynamic value, {
     bool validate = true,
-<<<<<<< HEAD
   });
 
   @CodecEnum()
   SliderComponentShape? decodeSliderComponentShape(
-=======
-  }) {
-    ShowValueIndicator? result;
-    if (value is ShowValueIndicator) {
-      result = value;
-    } else {
-      _checkSupported('ShowValueIndicator', [
-        'always',
-        'never',
-        'onDrag',
-        'onlyForContinuous',
-        'onlyForDiscrete',
-      ], value);
-
-      if (value != null) {
-        assert(
-          SchemaValidator.validate(
-            schemaId: '$_baseSchemaUrl/show_value_indicator',
-            value: value,
-            validate: validate,
-          ),
-        );
-        switch (value) {
-          // @deprecated after v3.28.0-1.0.pre
-          case 'always':
-            // ignore: deprecated_member_use
-            result = ShowValueIndicator.always;
-            break;
-
-          case 'never':
-            result = ShowValueIndicator.never;
-            break;
-
-          case 'onDrag':
-            result = ShowValueIndicator.onDrag;
-            break;
-
-          case 'onlyForContinuous':
-            result = ShowValueIndicator.onlyForContinuous;
-            break;
-
-          case 'onlyForDiscrete':
-            result = ShowValueIndicator.onlyForDiscrete;
-            break;
-        }
-      }
-    }
-    return result;
-  }
-
-  /// Decodes the given [value] to a [Size].  This expects the
-  /// [value] to have the following structure:
-  ///
-  /// ```json
-  /// {
-  ///   "height": "<double>",
-  ///   "width": "<double>"
-  /// }
-  /// ```
-  static Size? decodeSize(dynamic value, {bool validate = true}) {
-    Size? result;
-
-    if (value is Size) {
-      result = value;
-    } else if (value != null) {
-      assert(
-        SchemaValidator.validate(
-          schemaId: '$_baseSchemaUrl/size',
-          value: value,
-          validate: validate,
-        ),
-      );
-      result = Size(
-        JsonClass.maybeParseDouble(value['width'])!,
-        JsonClass.maybeParseDouble(value['height'])!,
-      );
-    }
-
-    return result;
-  }
-
-  /// Decodes the [value] to a [SliderComponentShape].  Supported values are:
-  ///  * `noOverlay`
-  ///  * `noThumb`
-  static SliderComponentShape? decodeSliderComponentShape(
->>>>>>> 3b4af2ff
     dynamic value, {
     bool validate = true,
   });
@@ -3077,7 +442,6 @@
   SliderInteraction? decodeSliderInteraction(
     dynamic value, {
     bool validate = false,
-<<<<<<< HEAD
   });
 
   @CodecUnencodable('thumbSelector')
@@ -3085,3067 +449,6 @@
 
   @CodecEnum()
   SliderTickMarkShape? decodeSliderTickMarkShape(
-=======
-  }) {
-    SliderInteraction? result;
-    if (value is SliderInteraction) {
-      result = value;
-    } else {
-      _checkSupported('SliderInteraction', [
-        'slideOnly',
-        'slideThumb',
-        'tapAndSlide',
-        'tapOnly',
-      ], value);
-
-      if (value != null) {
-        assert(
-          SchemaValidator.validate(
-            schemaId: '$_baseSchemaUrl/slider_interaction',
-            value: value,
-            validate: validate,
-          ),
-        );
-        switch (value) {
-          case 'slideOnly':
-            result = SliderInteraction.slideOnly;
-            break;
-          case 'slideThumb':
-            result = SliderInteraction.slideThumb;
-            break;
-          case 'tapAndSlide':
-            result = SliderInteraction.tapAndSlide;
-            break;
-          case 'tapOnly':
-            result = SliderInteraction.tapOnly;
-            break;
-        }
-      }
-    }
-
-    return result;
-  }
-
-  /// Decodes the given [value] to a [SliderThemeData].  This expects the
-  /// [value] to have the following structure:
-  ///
-  /// ```json
-  /// {
-  ///   "activeTickMarkColor": "<Color>",
-  ///   "activeTrackColor": "<Color>",
-  ///   "allowedInteraction": "<SliderInteraction>",
-  ///   "disabledActiveTickMarkColor": "<Color>",
-  ///   "disabledActiveTrackColor": "<Color>",
-  ///   "disabledInactiveTickMarkColor": "<Color>",
-  ///   "disabledInactiveTrackColor": "<Color>",
-  ///   "disabledSecondaryActiveTrackColor": "<Color>",
-  ///   "disabledThumbColor": "<Color>",
-  ///   "inactiveTickMarkColor": "<Color>",
-  ///   "inactiveTrackColor": "<Color>",
-  ///   "minThumbSeparation": "<double>",
-  ///   "mouseCursor": "<WidgetStateProperty<MouseCursor>>",
-  ///   "overlappingShapeStrokeColor": "<Color>",
-  ///   "overlayColor": "<Color>",
-  ///   "overlayShape": "<SliderComponentShape>",
-  ///   "padding": "<EdgeInsetsGeometry>",
-  ///   "rangeThumbShape": "<RangeSliderThumbShape>",
-  ///   "rangeTickMarkShape": "<RangeSliderTickMarkShape>",
-  ///   "rangeTrackShape": "<RangeSliderTrackShape>",
-  ///   "rangeValueIndicatorShape": "<RangeSliderValueIndicatorShape>",
-  ///   "secondaryActiveTrackColor": "<Color>",
-  ///   "showValueIndicator": "<ShowValueIndicator>",
-  ///   "thumbColor": "<Color>",
-  ///   "thumbShape": "<SliderComponentShape>",
-  ///   "thumbSize": "<WidgetStateProperty<Size>>",
-  ///   "tickMarkShape": "<SliderTickMarkShape>",
-  ///   "trackHeight": "<double>",
-  ///   "trackShape": "<SliderTrackShape>",
-  ///   "valueIndicatorColor": "<Color>",
-  ///   "valueIndicatorShape": "<SliderComponentShape>",
-  ///   "valueIndicatorStrokeColor": "<Color>",
-  ///   "valueIndicatorTextStyle": "<TextStyle>"
-  /// }
-  /// ```
-  ///
-  /// See also:
-  ///  * [decodeColor]
-  ///  * [decodeShowValueIndicator]
-  ///  * [decodeSliderComponentShape]
-  ///  * [decodeSliderInteraction]
-  ///  * [decodeSliderTickMarkShape]
-  ///  * [decodeRangeSliderThumbShape]
-  ///  * [decodeRangeSliderTickMarkShape]
-  ///  * [decodeRangeSliderTrackShape]
-  ///  * [decodeRangeSliderValueIndicatorShape]
-  ///  * [decodeWidgetStatePropertyMouseCursor]
-  ///  * [decodeWidgetStatePropertySize]
-  static SliderThemeData? decodeSliderThemeData(
-    dynamic value, {
-    bool validate = true,
-  }) {
-    SliderThemeData? result;
-
-    if (value is SliderThemeData) {
-      result = value;
-    } else if (value != null) {
-      assert(
-        SchemaValidator.validate(
-          schemaId: '$_baseSchemaUrl/slider_theme_data',
-          value: value,
-          validate: validate,
-        ),
-      );
-      result = SliderThemeData(
-        activeTickMarkColor: decodeColor(
-          value['activeTickMarkColor'],
-          validate: false,
-        ),
-        activeTrackColor: decodeColor(
-          value['activeTrackColor'],
-          validate: false,
-        ),
-        allowedInteraction: decodeSliderInteraction(
-          value['allowedInteraction'],
-          validate: false,
-        ),
-        disabledActiveTickMarkColor: decodeColor(
-          value['disabledActiveTickMarkColor'],
-          validate: false,
-        ),
-        disabledActiveTrackColor: decodeColor(
-          value['disabledActiveTrackColor'],
-          validate: false,
-        ),
-        disabledInactiveTickMarkColor: decodeColor(
-          value['disabledInactiveTickMarkColor'],
-          validate: false,
-        ),
-        disabledInactiveTrackColor: decodeColor(
-          value['disabledInactiveTrackColor'],
-          validate: false,
-        ),
-        disabledSecondaryActiveTrackColor: decodeColor(
-          value['disabledSecondaryActiveTrackColor'],
-          validate: false,
-        ),
-        disabledThumbColor: decodeColor(
-          value['disabledThumbColor'],
-          validate: false,
-        ),
-        inactiveTickMarkColor: decodeColor(
-          value['inactiveTickMarkColor'],
-          validate: false,
-        ),
-        inactiveTrackColor: decodeColor(
-          value['inactiveTrackColor'],
-          validate: false,
-        ),
-        minThumbSeparation: JsonClass.maybeParseDouble(
-          value['minThumbSeparation'],
-        ),
-        mouseCursor: decodeWidgetStatePropertyMouseCursor(
-          value['mouseCursor'],
-          validate: false,
-        ),
-        overlappingShapeStrokeColor: decodeColor(
-          value['overlappingShapeStrokeColor'],
-          validate: false,
-        ),
-        overlayColor: decodeColor(value['overlayColor'], validate: false),
-        overlayShape: decodeSliderComponentShape(
-          value['overlayShape'],
-          validate: false,
-        ),
-        padding: decodeEdgeInsetsGeometry(value['padding'], validate: false),
-        rangeThumbShape: decodeRangeSliderThumbShape(
-          value['rangeThumbShape'],
-          validate: false,
-        ),
-        rangeTickMarkShape: decodeRangeSliderTickMarkShape(
-          value['rangeTickMarkShape'],
-          validate: false,
-        ),
-        rangeTrackShape: decodeRangeSliderTrackShape(
-          value['rangeTrackShape'],
-          validate: false,
-        ),
-        rangeValueIndicatorShape: decodeRangeSliderValueIndicatorShape(
-          value['rangeValueIndicatorShape'],
-          validate: false,
-        ),
-        secondaryActiveTrackColor: decodeColor(
-          value['secondaryActiveTrackColor'],
-          validate: false,
-        ),
-        showValueIndicator: decodeShowValueIndicator(
-          value['showValueIndicator'],
-          validate: false,
-        ),
-        thumbColor: decodeColor(value['thumbColor'], validate: false),
-        // thumbSelector: @unencodable
-        thumbShape: decodeSliderComponentShape(
-          value['thumbShape'],
-          validate: false,
-        ),
-        thumbSize: decodeWidgetStatePropertySize(
-          value['thumbSize'],
-          validate: false,
-        ),
-        tickMarkShape: decodeSliderTickMarkShape(
-          value['tickMarkShape'],
-          validate: false,
-        ),
-        trackGap: JsonClass.maybeParseDouble(value['trackGap']),
-        trackHeight: JsonClass.maybeParseDouble(value['trackHeight']),
-        trackShape: decodeSliderTrackShape(
-          value['trackShape'],
-          validate: false,
-        ),
-        valueIndicatorColor: decodeColor(
-          value['valueIndicatorColor'],
-          validate: false,
-        ),
-        valueIndicatorShape: decodeSliderComponentShape(
-          value['valueIndicatorShape'],
-          validate: false,
-        ),
-        valueIndicatorStrokeColor: decodeColor(
-          value['valueIndicatorStrokeColor'],
-          validate: false,
-        ),
-        valueIndicatorTextStyle: decodeTextStyle(
-          value['valueIndicatorTextStyle'],
-          validate: false,
-        ),
-      );
-    }
-
-    return result;
-  }
-
-  /// Decodes the [value] to a [SliderTickMarkShape].  Supported values are:
-  ///  * `noTickMark`
-  static SliderTickMarkShape? decodeSliderTickMarkShape(
-    dynamic value, {
-    bool validate = true,
-  }) {
-    SliderTickMarkShape? result;
-    if (value is SliderTickMarkShape) {
-      result = value;
-    } else {
-      _checkSupported('SliderTickMarkShape', ['noTickMark'], value);
-
-      if (value != null) {
-        assert(
-          SchemaValidator.validate(
-            schemaId: '$_baseSchemaUrl/slider_tick_mark_shape',
-            value: value,
-            validate: validate,
-          ),
-        );
-        switch (value) {
-          case 'noTickMark':
-            result = SliderTickMarkShape.noTickMark;
-            break;
-        }
-      }
-    }
-    return result;
-  }
-
-  /// Decodes the given [value] to a [SliderTrackShape].  This expects the
-  /// [value] to have an attribute named "type" that is one of the following
-  /// values:
-  ///  * `rectangular`
-  ///  * `rounded`
-  ///
-  /// The schema for the rest of the attributes depends on the "type".
-  ///
-  /// Type: `rectangular`
-  /// ```json
-  /// {
-  ///   "type": "rectangular"
-  /// }
-  /// ```
-  ///
-  /// Type: `rounded`
-  /// ```json
-  /// {
-  ///   "type": "rounded"
-  /// }
-  /// ```
-  static SliderTrackShape? decodeSliderTrackShape(
-    dynamic value, {
-    bool validate = true,
-  }) {
-    SliderTrackShape? result;
-    if (value is SliderTrackShape) {
-      result = value;
-    } else {
-      assert(value == null || value['type'] is String);
-      _checkSupported('type', [
-        'rectangular',
-        'rounded',
-      ], value == null ? null : value['type']);
-
-      if (value != null) {
-        assert(
-          SchemaValidator.validate(
-            schemaId: '$_baseSchemaUrl/slider_track_shape',
-            value: value,
-            validate: validate,
-          ),
-        );
-        final String? type = value['type'];
-        switch (type) {
-          case 'rectangular':
-            result = const RectangularSliderTrackShape();
-            break;
-
-          case 'rounded':
-            result = const RoundedRectSliderTrackShape();
-            break;
-        }
-      }
-    }
-
-    return result;
-  }
-
-  /// Decodes a [value] to a [SmartDashesType].  Supported values are:
-  ///  * `disabled`
-  ///  * `enabled`
-  static SmartDashesType? decodeSmartDashesType(
-    dynamic value, {
-    bool validate = true,
-  }) {
-    SmartDashesType? result;
-    if (value is SmartDashesType) {
-      result = value;
-    } else {
-      _checkSupported('SmartDashesType', ['disabled', 'enabled'], value);
-
-      if (value != null) {
-        assert(
-          SchemaValidator.validate(
-            schemaId: '$_baseSchemaUrl/smart_dashes_type',
-            value: value,
-            validate: validate,
-          ),
-        );
-        switch (value) {
-          case 'disabled':
-            result = SmartDashesType.disabled;
-            break;
-          case 'enabled':
-            result = SmartDashesType.enabled;
-            break;
-        }
-      }
-    }
-
-    return result;
-  }
-
-  /// Decodes a [value] to a [SmartQuotesType].  Supported values are:
-  ///  * `disabled`
-  ///  * `enabled`
-  static SmartQuotesType? decodeSmartQuotesType(
-    dynamic value, {
-    bool validate = true,
-  }) {
-    SmartQuotesType? result;
-    if (value is SmartQuotesType) {
-      result = value;
-    } else {
-      _checkSupported('SmartQuotesType', ['disabled', 'enabled'], value);
-
-      if (value != null) {
-        assert(
-          SchemaValidator.validate(
-            schemaId: '$_baseSchemaUrl/smart_quotes_type',
-            value: value,
-            validate: validate,
-          ),
-        );
-        switch (value) {
-          case 'disabled':
-            result = SmartQuotesType.disabled;
-            break;
-          case 'enabled':
-            result = SmartQuotesType.enabled;
-            break;
-        }
-      }
-    }
-
-    return result;
-  }
-
-  /// Decodes a [value] to a [SnackBarBehavior].  Supported values are:
-  ///  * `fixed`
-  ///  * `floating`
-  static SnackBarBehavior? decodeSnackBarBehavior(
-    dynamic value, {
-    bool validate = true,
-  }) {
-    SnackBarBehavior? result;
-    if (value is SnackBarBehavior) {
-      result = value;
-    } else {
-      _checkSupported('SnackBarBehavior', ['fixed', 'floating'], value);
-
-      if (value != null) {
-        assert(
-          SchemaValidator.validate(
-            schemaId: '$_baseSchemaUrl/snack_bar_behavior',
-            value: value,
-            validate: validate,
-          ),
-        );
-        switch (value) {
-          case 'fixed':
-            result = SnackBarBehavior.fixed;
-            break;
-
-          case 'floating':
-            result = SnackBarBehavior.floating;
-            break;
-        }
-      }
-    }
-
-    return result;
-  }
-
-  /// Decodes the given [value] to a [SnackBarThemeData].  This expects the
-  /// [value] to have the following structure:
-  ///
-  /// ```json
-  /// {
-  ///   "actionBackgroundColor": "<Color>",
-  ///   "actionOverflowThreshold": "<double>",
-  ///   "actionTextColor": "<Color>",
-  ///   "backgroundColor": "<Color>",
-  ///   "behavior": "<SnackBarBehavior>",
-  ///   "closeIconColor": "<Color>",
-  ///   "contentTextStyle": "<TextStyle>",
-  ///   "disabledActionBackgroundColor": "<Color>",
-  ///   "disabledActionTextColor": "<Color>",
-  ///   "dismissDirection": "<DismissDirection>",
-  ///   "elevation": "<double>",
-  ///   "insetPadding": "<EdgeInsets>",
-  ///   "shape": "<ShapeBorder>",
-  ///   "showCloseIcon": "<bool>",
-  ///   "width": "<double>"
-  /// }
-  /// ```
-  ///
-  /// See also:
-  ///  * [decodeColor]
-  ///  * [decodeDismissDirection]
-  ///  * [decodeEdgeInsets]
-  ///  * [decodeSnackBarBehavior]
-  ///  * [decodeShapeBorder]
-  ///  * [decodeTextStyle]
-  static SnackBarThemeData? decodeSnackBarThemeData(
-    dynamic value, {
-    bool validate = true,
-  }) {
-    SnackBarThemeData? result;
-
-    if (value is SnackBarThemeData) {
-      result = value;
-    } else if (value != null) {
-      assert(
-        SchemaValidator.validate(
-          schemaId: '$_baseSchemaUrl/snack_bar_theme_data',
-          value: value,
-          validate: validate,
-        ),
-      );
-      result = SnackBarThemeData(
-        actionBackgroundColor: decodeColor(
-          value['actionBackgroundColor'],
-          validate: false,
-        ),
-        actionOverflowThreshold: JsonClass.maybeParseDouble(
-          value['actionOverflowThreshold'],
-        ),
-        actionTextColor: decodeColor(value['actionTextColor'], validate: false),
-        backgroundColor: decodeColor(value['backgroundColor'], validate: false),
-        behavior: decodeSnackBarBehavior(value['behavior'], validate: false),
-        closeIconColor: decodeColor(value['closeIconColor'], validate: false),
-        contentTextStyle: decodeTextStyle(
-          value['contentTextStyle'],
-          validate: false,
-        ),
-        disabledActionBackgroundColor: decodeColor(
-          value['disabledActionBackgroundColor'],
-          validate: false,
-        ),
-        disabledActionTextColor: decodeColor(
-          value['disabledActionTextColor'],
-          validate: false,
-        ),
-        dismissDirection: decodeDismissDirection(
-          value['dismissDirection'],
-          validate: false,
-        ),
-        elevation: JsonClass.maybeParseDouble(value['elevation']),
-        insetPadding: decodeEdgeInsets(value['insetPadding'], validate: false),
-        shape: decodeShapeBorder(value['shape'], validate: false),
-        showCloseIcon: JsonClass.maybeParseBool(value['showCloseIcon']),
-        width: JsonClass.maybeParseDouble(value['width']),
-      );
-    }
-
-    return result;
-  }
-
-  /// Decodes a [value] to a [StackFit].  Supported values are:
-  ///  * `expand`
-  ///  * `loose`
-  ///  * `passthrough`
-  static StackFit? decodeStackFit(dynamic value, {bool validate = true}) {
-    StackFit? result;
-
-    if (value is StackFit) {
-      result = value;
-    } else if (value != null) {
-      assert(
-        SchemaValidator.validate(
-          schemaId: '$_baseSchemaUrl/stack_fit',
-          value: value,
-          validate: validate,
-        ),
-      );
-      switch (value) {
-        case 'expand':
-          result = StackFit.expand;
-          break;
-
-        case 'loose':
-          result = StackFit.loose;
-          break;
-
-        case 'passthrough':
-          result = StackFit.passthrough;
-          break;
-      }
-    }
-
-    return result;
-  }
-
-  /// Decodes a [value] to a [StrokeCap].  Supported values are:
-  ///  * `butt`
-  ///  * `round`
-  ///  * `square`
-  static StrokeCap? decodeStrokeCap(dynamic value, {bool validate = true}) {
-    StrokeCap? result;
-
-    if (value is StrokeCap) {
-      result = value;
-    } else if (value != null) {
-      assert(
-        SchemaValidator.validate(
-          schemaId: '$_baseSchemaUrl/stroke_cap',
-          value: value,
-          validate: validate,
-        ),
-      );
-      switch (value) {
-        case 'butt':
-          result = StrokeCap.butt;
-          break;
-
-        case 'round':
-          result = StrokeCap.round;
-          break;
-
-        case 'square':
-          result = StrokeCap.square;
-          break;
-      }
-    }
-
-    return result;
-  }
-
-  /// Decodes the given [value] into a [StrutStyle].  If the value is `null`
-  /// then `null` will be returned.  Otherwise, this expects a Map like value
-  /// that in JSON would look like:
-  ///
-  /// ```json
-  /// {
-  ///   "fontFamily": "<String>",
-  ///   "fontFamilyFallback": "<String[]>",
-  ///   "fontSize": "<double>",
-  ///   "fontStyle": "<FontStyle>",
-  ///   "fontWeight": "<FontWeight>"
-  ///   "forceStrutHeight": "<bool>",
-  ///   "height": "<double>",
-  ///   "leading": "<double>",
-  ///   "leadingDistribution": "<TextLeadingDistribution>",
-  ///   "package": "<String>"
-  /// }
-  /// ```
-  ///
-  /// See also:
-  ///  * [decodeFontStyle]
-  ///  * [decodeFontWeight]
-  ///  * [decodeTextLeadingDistribution]
-  static StrutStyle? decodeStrutStyle(dynamic value, {bool validate = true}) {
-    StrutStyle? result;
-
-    if (value is StrutStyle) {
-      result = value;
-    } else if (value != null) {
-      assert(
-        SchemaValidator.validate(
-          schemaId: '$_baseSchemaUrl/strut_style',
-          value: value,
-          validate: validate,
-        ),
-      );
-      result = StrutStyle(
-        fontFamily: value['fontFamily'],
-        fontFamilyFallback: _decodeStringList(
-          value['fontFamilyFallback'],
-          (value) => value,
-        ),
-        fontSize: JsonClass.maybeParseDouble(value['fontSize']),
-        fontStyle: decodeFontStyle(value['fontStyle'], validate: false),
-        fontWeight: decodeFontWeight(value['fontWeight'], validate: false),
-        forceStrutHeight: JsonClass.maybeParseBool(value['forceStrutHeight']),
-        height: JsonClass.maybeParseDouble(value['height']),
-        leading: JsonClass.maybeParseDouble(value['leading']),
-        leadingDistribution: decodeTextLeadingDistribution(
-          value['leadingDistribution'],
-          validate: false,
-        ),
-        package: value['package'],
-      );
-    }
-
-    return result;
-  }
-
-  /// Decodes the given [value] to an [SwitchThemeData].  This expects the given
-  /// [value] to follow the structure below:
-  ///
-  /// ```json
-  /// {
-  ///   "materialTapTargetSize": "<MaterialTapTargetSize>",
-  ///   "mouseCursor": "<WidgetStateProperty<MouseCursor>>",
-  ///   "overlayColor": "<WidgetStateProperty<Color>>",
-  ///   "padding": "<EdgeInsetsGeometry>",
-  ///   "splashRadius": "<double>",
-  ///   "thumbColor": "<WidgetStateProperty<Color>>",
-  ///   "trackColor": "<WidgetStateProperty<Color>>",
-  ///   "trackOutlineColor": "<WidgetStateProperty<Color>>"
-  ///   "trackOutlineWidth": "<WidgetStateProperty<double>>"
-  /// }
-  /// ```
-  ///
-  /// See also:
-  ///  * [decodeColor]
-  ///  * [decodeEdgeInsetsGeometry]
-  ///  * [decodeWidgetStatePropertyColor]
-  ///  * [decodeMaterialTapTargetSize]
-  ///  * [decodeMouseCursor]
-  ///  * [decodeWidgetStatePropertyDouble]
-  ///  * [decodeWidgetStatePropertyMouseCursor]
-  static SwitchThemeData? decodeSwitchThemeData(
-    dynamic value, {
-    bool validate = true,
-  }) {
-    SwitchThemeData? result;
-
-    if (value is SwitchThemeData) {
-      result = value;
-    } else if (value != null) {
-      assert(
-        SchemaValidator.validate(
-          schemaId: '$_baseSchemaUrl/switch_theme_data',
-          value: value,
-          validate: validate,
-        ),
-      );
-
-      result = SwitchThemeData(
-        materialTapTargetSize: decodeMaterialTapTargetSize(
-          value['materialTapTargetSize'],
-          validate: false,
-        ),
-        mouseCursor: decodeWidgetStatePropertyMouseCursor(
-          value['mouseCursor'],
-          validate: false,
-        ),
-        overlayColor: decodeWidgetStatePropertyColor(
-          value['overlayColor'],
-          validate: false,
-        ),
-        padding: decodeEdgeInsetsGeometry(value['padding'], validate: false),
-        splashRadius: JsonClass.maybeParseDouble(value['splashRadius']),
-        thumbColor: decodeWidgetStatePropertyColor(
-          value['thumbColor'],
-          validate: false,
-        ),
-        thumbIcon: decodeWidgetStatePropertyIcon(
-          value['thumbIcon'],
-          validate: false,
-        ),
-        trackColor: decodeWidgetStatePropertyColor(
-          value['trackColor'],
-          validate: false,
-        ),
-        trackOutlineColor: decodeWidgetStatePropertyColor(
-          value['trackOutlineColor'],
-          validate: false,
-        ),
-        trackOutlineWidth: decodeWidgetStatePropertyDouble(
-          value['trackOutlineWidth'],
-          validate: false,
-        ),
-      );
-    }
-
-    return result;
-  }
-
-  /// Decodes a [value] to a [SystemUiOverlayStyle].  Supported values are:
-  ///  * `dark`
-  ///  * `light`
-  static SystemUiOverlayStyle? decodeSystemUiOverlayStyle(
-    dynamic value, {
-    bool validate = true,
-  }) {
-    SystemUiOverlayStyle? result;
-    if (value is SystemUiOverlayStyle) {
-      result = value;
-    } else if (value is Map) {
-      assert(
-        SchemaValidator.validate(
-          schemaId: '$_baseSchemaUrl/system_ui_overlay_style',
-          value: value,
-          validate: validate,
-        ),
-      );
-
-      result = SystemUiOverlayStyle(
-        statusBarBrightness: decodeBrightness(
-          value['statusBarBrightness'],
-          validate: false,
-        ),
-        statusBarColor: decodeColor(value['statusBarColor'], validate: false),
-        statusBarIconBrightness: decodeBrightness(
-          value['statusBarIconBrightness'],
-          validate: false,
-        ),
-        systemNavigationBarColor: decodeColor(
-          value['systemNavigationBarColor'],
-          validate: false,
-        ),
-        systemNavigationBarContrastEnforced: JsonClass.maybeParseBool(
-          value['systemNavigationBarContrastEnforced'],
-        ),
-        systemNavigationBarDividerColor: decodeColor(
-          value['systemNavigationBarDividerColor'],
-          validate: false,
-        ),
-        systemNavigationBarIconBrightness: decodeBrightness(
-          value['systemNavigationBarIconBrightness'],
-          validate: false,
-        ),
-        systemStatusBarContrastEnforced: JsonClass.maybeParseBool(
-          value['systemStatusBarContrastEnforced'],
-        ),
-      );
-    } else {
-      _checkSupported('SystemUiOverlayStyle', ['dark', 'light'], value);
-
-      if (value != null) {
-        assert(
-          SchemaValidator.validate(
-            schemaId: '$_baseSchemaUrl/system_ui_overlay_style',
-            value: value,
-            validate: validate,
-          ),
-        );
-        switch (value) {
-          case 'dark':
-            result = SystemUiOverlayStyle.dark;
-            break;
-
-          case 'light':
-            result = SystemUiOverlayStyle.light;
-            break;
-        }
-      }
-    }
-
-    return result;
-  }
-
-  /// Decodes a [value] to a [TabAlignment].  Supported values are:
-  ///  * `center`
-  ///  * `fill`
-  ///  * `start`
-  ///  * `startOffset`
-  static TabAlignment? decodeTabAlignment(
-    dynamic value, {
-    bool validate = true,
-  }) {
-    TabAlignment? result;
-    if (value is TabAlignment) {
-      result = value;
-    } else {
-      _checkSupported('TabAlignment', [
-        'center',
-        'fill',
-        'start',
-        'startOffset',
-      ], value);
-
-      if (value != null) {
-        assert(
-          SchemaValidator.validate(
-            schemaId: '$_baseSchemaUrl/tab_alignment',
-            value: value,
-            validate: validate,
-          ),
-        );
-        switch (value) {
-          case 'center':
-            result = TabAlignment.center;
-            break;
-
-          case 'fill':
-            result = TabAlignment.fill;
-            break;
-
-          case 'start':
-            result = TabAlignment.start;
-            break;
-
-          case 'startOffset':
-            result = TabAlignment.startOffset;
-            break;
-        }
-      }
-    }
-
-    return result;
-  }
-
-  /// Decodes a [value] to a [TabBarIndicatorSize].  Supported values are:
-  ///  * `label`
-  ///  * `tab`
-  static TabBarIndicatorSize? decodeTabBarIndicatorSize(
-    dynamic value, {
-    bool validate = true,
-  }) {
-    TabBarIndicatorSize? result;
-    if (value is TabBarIndicatorSize) {
-      result = value;
-    } else {
-      _checkSupported('TabBarIndicatorSize', ['label', 'tab'], value);
-
-      if (value != null) {
-        assert(
-          SchemaValidator.validate(
-            schemaId: '$_baseSchemaUrl/tab_bar_indicator_size',
-            value: value,
-            validate: validate,
-          ),
-        );
-        switch (value) {
-          case 'label':
-            result = TabBarIndicatorSize.label;
-            break;
-
-          case 'tab':
-            result = TabBarIndicatorSize.tab;
-            break;
-        }
-      }
-    }
-
-    return result;
-  }
-
-  /// Decodes the given [value] to a [TabBarThemeData].  This expects the
-  /// [value] to have the following structure:
-  ///
-  /// ```json
-  /// {
-  ///   "dividerColor": "<Color>",
-  ///   "dividerHeight": "<double>",
-  ///   "indicatorAnimation": "<TabIndicatorAnimation>",
-  ///   "indicatorColor": "<Color>",
-  ///   "indicatorSize": "<TabBarIndicatorSize>",
-  ///   "labelPadding": "<EdgeInsetsGeometry>",
-  ///   "labelColor": "<Color>",
-  ///   "labelStyle": "<TextStyle>",
-  ///   "mouseCursor": "<WidgetStateProperty<MouseCursor>>",
-  ///   "overlayColor": "<WidgetStateProperty<Color>>",
-  ///   "splashBorderRadius": "<BorderRadius>",
-  ///   "splashFactory": "<InteractiveInkSplashFactory>",
-  ///   "tabAlignment": "<TabAlignment>",
-  ///   "textScaler": "<TextScaler>",
-  ///   "unselectedLabelColor": "<Color>",
-  ///   "unselectedLabelStyle": "<TextStyle>",
-  /// }
-  /// ```
-  ///
-  /// See also:
-  ///  * [decodeBorderRadius]
-  ///  * [decodeColor]
-  ///  * [decodeEdgeInsetsGeometry]
-  ///  * [decodeInteractiveInkFeatureFactory]
-  ///  * [decodeWidgetStatePropertyColor]
-  ///  * [decodeWidgetStatePropertyMouseCursor]
-  ///  * [decodeTabAlignment]
-  ///  * [decodeTabIndicatorAnimation]
-  ///  * [decodeTabBarIndicatorSize]
-  ///  * [decodeTextScaler]
-  ///  * [decodeTextStyle]
-  static TabBarThemeData? decodeTabBarThemeData(
-    dynamic value, {
-    bool validate = true,
-  }) {
-    TabBarThemeData? result;
-
-    if (value is TabBarThemeData) {
-      result = value;
-    } else if (value != null) {
-      assert(
-        SchemaValidator.validate(
-          schemaId: '$_baseSchemaUrl/tab_bar_theme_data',
-          value: value,
-          validate: validate,
-        ),
-      );
-      assert(
-        value['indicator'] == null,
-        'TabBarThemeData.indicator is not supported',
-      );
-      result = TabBarThemeData(
-        dividerColor: decodeColor(value['dividerColor'], validate: false),
-        dividerHeight: JsonClass.maybeParseDouble(value['dividerHeight']),
-        // @unencodable
-        // indicator
-        indicatorAnimation: decodeTabIndicatorAnimation(
-          value['indicatorAnimation'],
-          validate: false,
-        ),
-        indicatorColor: decodeColor(value['indicatorColor'], validate: false),
-        indicatorSize: decodeTabBarIndicatorSize(
-          value['indicatorSize'],
-          validate: false,
-        ),
-        labelPadding: decodeEdgeInsetsGeometry(
-          value['labelPadding'],
-          validate: false,
-        ),
-        labelColor: decodeColor(value['labelColor'], validate: false),
-        labelStyle: decodeTextStyle(value['labelStyle'], validate: false),
-        mouseCursor: decodeWidgetStatePropertyMouseCursor(
-          value['mouseCursor'],
-          validate: false,
-        ),
-        overlayColor: decodeWidgetStatePropertyColor(
-          value['overlayColor'],
-          validate: false,
-        ),
-        tabAlignment: decodeTabAlignment(
-          value['tabAlignment'],
-          validate: false,
-        ),
-        textScaler: decodeTextScaler(value['textScaler'], validate: false),
-        splashBorderRadius: decodeBorderRadius(
-          value['splashBorderRadius'],
-          validate: false,
-        ),
-        splashFactory: decodeInteractiveInkFeatureFactory(
-          value['splashFactory'],
-          validate: false,
-        ),
-        unselectedLabelColor: decodeColor(
-          value['unselectedLabelColor'],
-          validate: false,
-        ),
-        unselectedLabelStyle: decodeTextStyle(
-          value['unselectedLabelStyle'],
-          validate: false,
-        ),
-      );
-    }
-
-    return result;
-  }
-
-  /// Decodes the given [value] to a [TableBorder].  This expects the
-  /// [value] to have the following structure:
-  ///
-  /// ```json
-  /// {
-  ///   "borderRadius": "<BorderRadius>",
-  ///   "bottom": "<BorderSide>",
-  ///   "horizontalInside": "<BorderSide>",
-  ///   "left": "<BorderSide>",
-  ///   "right": "<BorderSide>",
-  ///   "top": "<BorderSide>",
-  ///   "verticalInside": "<BorderSide>",
-  /// }
-  /// ```
-  ///
-  /// See also:
-  ///  * [decodeBorderRadius]
-  ///  * [decodeBorderSide]
-  static TableBorder? decodeTableBorder(dynamic value, {bool validate = true}) {
-    TableBorder? result;
-
-    if (value is TableBorder) {
-      result = value;
-    } else if (value != null) {
-      assert(
-        SchemaValidator.validate(
-          schemaId: '$_baseSchemaUrl/table_border',
-          value: value,
-          validate: validate,
-        ),
-      );
-      result = TableBorder(
-        borderRadius:
-            decodeBorderRadius(value['borderRadius'], validate: false) ??
-            BorderRadius.zero,
-        bottom:
-            decodeBorderSide(value['bottom'], validate: false) ??
-            BorderSide.none,
-        horizontalInside:
-            decodeBorderSide(value['horizontalInside'], validate: false) ??
-            BorderSide.none,
-        left:
-            decodeBorderSide(value['left'], validate: false) ?? BorderSide.none,
-        right:
-            decodeBorderSide(value['right'], validate: false) ??
-            BorderSide.none,
-        top: decodeBorderSide(value['top'], validate: false) ?? BorderSide.none,
-        verticalInside:
-            decodeBorderSide(value['verticalInside'], validate: false) ??
-            BorderSide.none,
-      );
-    }
-
-    return result;
-  }
-
-  /// Decodes the given [value] to a [TableColumnWidth].  This expects the
-  /// [value] to have the following structure:
-  ///
-  /// ```json
-  /// {
-  ///   "a": "<TableColumnWidth>",
-  ///   "b": "<TableColumnWidth>",
-  ///   "type": "<"fixed" | "flex" | "fraction" | "intrinsic" | "max" | "min">",
-  ///   "value": "<double>"
-  /// }
-  /// ```
-  static TableColumnWidth? decodeTableColumnWidth(
-    dynamic value, {
-    bool validate = true,
-  }) {
-    TableColumnWidth? result;
-
-    if (value is TableColumnWidth) {
-      result = value;
-    } else if (value != null) {
-      assert(
-        SchemaValidator.validate(
-          schemaId: '$_baseSchemaUrl/table_column_width',
-          value: value,
-          validate: validate,
-        ),
-      );
-      final type = value['type'];
-
-      switch (type) {
-        case 'fixed':
-          result = FixedColumnWidth(
-            JsonClass.maybeParseDouble(value['value'])!,
-          );
-          break;
-
-        case 'flex':
-          result = FlexColumnWidth(
-            JsonClass.maybeParseDouble(value['value']) ?? 1.0,
-          );
-          break;
-
-        case 'fraction':
-          result = FractionColumnWidth(
-            JsonClass.maybeParseDouble(value['value'])!,
-          );
-          break;
-
-        case 'intrinsic':
-          result = IntrinsicColumnWidth(
-            flex: JsonClass.maybeParseDouble(value['value']),
-          );
-          break;
-
-        case 'max':
-          result = MaxColumnWidth(
-            decodeTableColumnWidth(value['a'], validate: false)!,
-            decodeTableColumnWidth(value['b'], validate: false)!,
-          );
-          break;
-
-        case 'min':
-          result = MinColumnWidth(
-            decodeTableColumnWidth(value['a'], validate: false)!,
-            decodeTableColumnWidth(value['b'], validate: false)!,
-          );
-          break;
-
-        default:
-          throw Exception(
-            '[decodeTableColumnWidth]: unknown type encountered: [$type]',
-          );
-      }
-    }
-
-    return result;
-  }
-
-  /// Decodes the [value] to a [TextAlign].  Supported values are:
-  ///  * `elastic`
-  ///  * `linear`
-  static TabIndicatorAnimation? decodeTabIndicatorAnimation(
-    dynamic value, {
-    bool validate = true,
-  }) {
-    TabIndicatorAnimation? result;
-    if (value is TabIndicatorAnimation) {
-      result = value;
-    } else {
-      _checkSupported('TabIndicatorAnimation', ['elastic', 'linear'], value);
-
-      if (value != null) {
-        assert(
-          SchemaValidator.validate(
-            schemaId: '$_baseSchemaUrl/tab_indicator_animation',
-            value: value,
-            validate: validate,
-          ),
-        );
-        switch (value) {
-          case 'elastic':
-            result = TabIndicatorAnimation.elastic;
-            break;
-          case 'linear':
-            result = TabIndicatorAnimation.linear;
-            break;
-        }
-      }
-    }
-
-    return result;
-  }
-
-  /// Decodes a [value] to a [TargetPlatform].  Supported values are:
-  ///  * `android`
-  ///  * `fuchsia`
-  ///  * `iOS`
-  ///  * `linux`
-  ///  * `macOS`
-  ///  * `windows`
-  static TargetPlatform? decodeTargetPlatform(
-    dynamic value, {
-    bool validate = true,
-  }) {
-    TargetPlatform? result;
-    if (value is TargetPlatform) {
-      result = value;
-    } else {
-      _checkSupported('TargetPlatform', [
-        'android',
-        'fuchsia',
-        'iOS',
-        'linux',
-        'macOS',
-        'windows',
-      ], value);
-
-      if (value != null) {
-        assert(
-          SchemaValidator.validate(
-            schemaId: '$_baseSchemaUrl/target_platform',
-            value: value,
-            validate: validate,
-          ),
-        );
-        switch (value) {
-          case 'android':
-            result = TargetPlatform.android;
-            break;
-
-          case 'fuchsia':
-            result = TargetPlatform.fuchsia;
-            break;
-
-          case 'iOS':
-            result = TargetPlatform.iOS;
-            break;
-
-          case 'linux':
-            result = TargetPlatform.linux;
-            break;
-
-          case 'macOS':
-            result = TargetPlatform.macOS;
-            break;
-
-          case 'windows':
-            result = TargetPlatform.windows;
-            break;
-        }
-      }
-    }
-
-    return result;
-  }
-
-  /// Decodes the [value] to a [TextAlign].  Supported values are:
-  ///  * `center`
-  ///  * `end`
-  ///  * `justify`
-  ///  * `left`
-  ///  * `right`
-  ///  * `start`
-  static TextAlign? decodeTextAlign(dynamic value, {bool validate = true}) {
-    TextAlign? result;
-    if (value is TextAlign) {
-      result = value;
-    } else {
-      _checkSupported('TextAlign', [
-        'center',
-        'end',
-        'justify',
-        'left',
-        'right',
-        'start',
-      ], value);
-
-      if (value != null) {
-        assert(
-          SchemaValidator.validate(
-            schemaId: '$_baseSchemaUrl/text_align',
-            value: value,
-            validate: validate,
-          ),
-        );
-        switch (value) {
-          case 'center':
-            result = TextAlign.center;
-            break;
-          case 'end':
-            result = TextAlign.end;
-            break;
-          case 'justify':
-            result = TextAlign.justify;
-            break;
-          case 'left':
-            result = TextAlign.left;
-            break;
-          case 'right':
-            result = TextAlign.right;
-            break;
-          case 'start':
-            result = TextAlign.start;
-            break;
-        }
-      }
-    }
-
-    return result;
-  }
-
-  /// Decodes the [value] to a [TextAlignVertical].  Supported values are:
-  ///  * `bottom`
-  ///  * `center`
-  ///  * `top`
-  static TextAlignVertical? decodeTextAlignVertical(
-    dynamic value, {
-    bool validate = true,
-  }) {
-    TextAlignVertical? result;
-
-    if (value is TextAlignVertical) {
-      result = value;
-    } else if (value != null) {
-      assert(
-        SchemaValidator.validate(
-          schemaId: '$_baseSchemaUrl/text_align_vertical',
-          value: value,
-          validate: validate,
-        ),
-      );
-      switch (value) {
-        case 'bottom':
-          result = TextAlignVertical.bottom;
-          break;
-        case 'center':
-          result = TextAlignVertical.center;
-          break;
-        case 'top':
-          result = TextAlignVertical.top;
-          break;
-      }
-    }
-
-    return result;
-  }
-
-  /// Decodes the [value] to a [TextBaseline].  Supported values are:
-  ///  * `alphabetic`
-  ///  * `ideographic`
-  static TextBaseline? decodeTextBaseline(
-    dynamic value, {
-    bool validate = true,
-  }) {
-    TextBaseline? result;
-    if (value is TextBaseline) {
-      result = value;
-    } else {
-      _checkSupported('TextBaseline', ['alphabetic', 'ideographic'], value);
-
-      if (value != null) {
-        assert(
-          SchemaValidator.validate(
-            schemaId: '$_baseSchemaUrl/text_baseline',
-            value: value,
-            validate: validate,
-          ),
-        );
-        switch (value) {
-          case 'alphabetic':
-            result = TextBaseline.alphabetic;
-            break;
-
-          case 'ideographic':
-            result = TextBaseline.ideographic;
-            break;
-        }
-      }
-    }
-
-    return result;
-  }
-
-  /// Decodes the given [value] to an [TextButtonThemeData].  This expects the
-  /// given [value] to be of the following structure:
-  ///
-  /// ```json
-  /// {
-  ///   "style": "<ButtonStyle>"
-  /// }
-  /// ```
-  ///
-  /// See also:
-  ///  * [decodeButtonStyle]
-  static TextButtonThemeData? decodeTextButtonThemeData(
-    dynamic value, {
-    bool validate = true,
-  }) {
-    TextButtonThemeData? result;
-
-    if (value is TextButtonThemeData) {
-      result = value;
-    } else if (value != null) {
-      assert(
-        SchemaValidator.validate(
-          schemaId: '$_baseSchemaUrl/text_button_theme_data',
-          value: value,
-          validate: validate,
-        ),
-      );
-      result = TextButtonThemeData(
-        style: decodeButtonStyle(value['style'], validate: false),
-      );
-    }
-
-    return result;
-  }
-
-  /// Decodes the [value] to a [TextCapitalization].  Supported values are:
-  ///  * `characters`
-  ///  * `none`
-  ///  * `sentences`
-  ///  * `words`
-  static TextCapitalization? decodeTextCapitalization(
-    dynamic value, {
-    bool validate = true,
-  }) {
-    TextCapitalization? result;
-    if (value is TextCapitalization) {
-      result = value;
-    } else {
-      _checkSupported('TextCapitalization', [
-        'characters',
-        'none',
-        'sentences',
-        'words',
-      ], value);
-
-      if (value != null) {
-        assert(
-          SchemaValidator.validate(
-            schemaId: '$_baseSchemaUrl/text_capitalization',
-            value: value,
-            validate: validate,
-          ),
-        );
-        switch (value) {
-          case 'characters':
-            result = TextCapitalization.characters;
-            break;
-
-          case 'none':
-            result = TextCapitalization.none;
-            break;
-
-          case 'sentences':
-            result = TextCapitalization.sentences;
-            break;
-
-          case 'words':
-            result = TextCapitalization.words;
-            break;
-        }
-      }
-    }
-
-    return result;
-  }
-
-  /// Decodes the [value] to a [TextDecoration].  Supported values are:
-  ///  * `lineThrough`
-  ///  * `none`
-  ///  * `overline`
-  ///  * `underline`
-  static TextDecoration? decodeTextDecoration(
-    dynamic value, {
-    bool validate = true,
-  }) {
-    TextDecoration? result;
-    if (value is TextDecoration) {
-      result = value;
-    } else {
-      _checkSupported('TextDecoration', [
-        'lineThrough',
-        'none',
-        'overline',
-        'underline',
-      ], value);
-
-      if (value != null) {
-        assert(
-          SchemaValidator.validate(
-            schemaId: '$_baseSchemaUrl/text_decoration',
-            value: value,
-            validate: validate,
-          ),
-        );
-        switch (value) {
-          case 'lineThrough':
-            result = TextDecoration.lineThrough;
-            break;
-
-          case 'none':
-            result = TextDecoration.none;
-            break;
-
-          case 'overline':
-            result = TextDecoration.overline;
-            break;
-
-          case 'underline':
-            result = TextDecoration.underline;
-            break;
-        }
-      }
-    }
-
-    return result;
-  }
-
-  /// Decodes the [value] to a [TextDecorationStyle].  Supported values are:
-  ///  * `dashed`
-  ///  * `dotted`
-  ///  * `double`
-  ///  * `solid`
-  ///  * `wavy`
-  static TextDecorationStyle? decodeTextDecorationStyle(
-    dynamic value, {
-    bool validate = true,
-  }) {
-    TextDecorationStyle? result;
-    if (value is TextDecorationStyle) {
-      result = value;
-    } else {
-      _checkSupported('TextDecorationStyle', [
-        'dashed',
-        'dotted',
-        'double',
-        'solid',
-        'wavy',
-      ], value);
-
-      if (value != null) {
-        assert(
-          SchemaValidator.validate(
-            schemaId: '$_baseSchemaUrl/text_decoration_style',
-            value: value,
-            validate: validate,
-          ),
-        );
-        switch (value) {
-          case 'dashed':
-            result = TextDecorationStyle.dashed;
-            break;
-
-          case 'dotted':
-            result = TextDecorationStyle.dotted;
-            break;
-
-          case 'double':
-            result = TextDecorationStyle.double;
-            break;
-
-          case 'solid':
-            result = TextDecorationStyle.solid;
-            break;
-
-          case 'wavy':
-            result = TextDecorationStyle.wavy;
-            break;
-        }
-      }
-    }
-
-    return result;
-  }
-
-  /// Decodes the [value] to a [TextDirection].  Supported values are:
-  ///  * `ltr`
-  ///  * `rtl`
-  static TextDirection? decodeTextDirection(
-    dynamic value, {
-    bool validate = true,
-  }) {
-    TextDirection? result;
-    if (value is TextDirection) {
-      result = value;
-    } else {
-      _checkSupported('TextDirection', ['ltr', 'rtl'], value);
-
-      if (value != null) {
-        assert(
-          SchemaValidator.validate(
-            schemaId: '$_baseSchemaUrl/text_direction',
-            value: value,
-            validate: validate,
-          ),
-        );
-        switch (value) {
-          case 'ltr':
-            result = TextDirection.ltr;
-            break;
-
-          case 'rtl':
-            result = TextDirection.rtl;
-            break;
-        }
-      }
-    }
-
-    return result;
-  }
-
-  /// Decodes the given [value] into a [TextHeightBehavior].  If the value is
-  /// `null` then `null` will be returned.  Otherwise, this expects a Map like
-  /// value that in JSON would look like:
-  ///
-  /// ```json
-  /// {
-  ///   "applyHeightToFirstAscent": "<bool>",
-  ///   "applyHeightToLastDescent": "<bool>",
-  ///   "leadingDistribution": "<TextLeadingDistribution>"
-  /// }
-  /// ```
-  static TextHeightBehavior? decodeTextHeightBehavior(
-    dynamic value, {
-    bool validate = true,
-  }) {
-    TextHeightBehavior? result;
-
-    if (value is TextHeightBehavior) {
-      result = value;
-    } else if (value != null) {
-      assert(
-        SchemaValidator.validate(
-          schemaId: '$_baseSchemaUrl/text_height_behavior',
-          value: value,
-          validate: validate,
-        ),
-      );
-      result = TextHeightBehavior(
-        applyHeightToFirstAscent: JsonClass.parseBool(
-          value['applyHeightToLastDescent'],
-          whenNull: true,
-        ),
-        applyHeightToLastDescent: JsonClass.parseBool(
-          value['applyHeightToLastDescent'],
-          whenNull: true,
-        ),
-        leadingDistribution:
-            decodeTextLeadingDistribution(
-              value['leadingDistribution'],
-              validate: false,
-            ) ??
-            TextLeadingDistribution.proportional,
-      );
-    }
-
-    return result;
-  }
-
-  /// Decodes the [value] to a [TextInputAction].  Supported values are:
-  ///  * `continueAction`
-  ///  * `done`
-  ///  * `emergencyCall`
-  ///  * `go`
-  ///  * `join`
-  ///  * `newline`
-  ///  * `next`
-  ///  * `none`
-  ///  * `previous`
-  ///  * `route`
-  ///  * `search`
-  ///  * `send`
-  ///  * `unspecified`
-  static TextInputAction? decodeTextInputAction(
-    dynamic value, {
-    bool validate = true,
-  }) {
-    TextInputAction? result;
-    if (value is TextInputAction) {
-      result = value;
-    } else {
-      _checkSupported('TextInputAction', [
-        'continueAction',
-        'done',
-        'emergencyCall',
-        'go',
-        'join',
-        'newline',
-        'next',
-        'none',
-        'previous',
-        'route',
-        'search',
-        'send',
-        'unspecified',
-      ], value);
-
-      if (value != null) {
-        assert(
-          SchemaValidator.validate(
-            schemaId: '$_baseSchemaUrl/text_input_action',
-            value: value,
-            validate: validate,
-          ),
-        );
-
-        switch (value) {
-          case 'continueAction':
-            result = TextInputAction.continueAction;
-            break;
-
-          case 'done':
-            result = TextInputAction.done;
-            break;
-
-          case 'emergencyCall':
-            result = TextInputAction.emergencyCall;
-            break;
-
-          case 'go':
-            result = TextInputAction.go;
-            break;
-
-          case 'join':
-            result = TextInputAction.join;
-            break;
-
-          case 'newline':
-            result = TextInputAction.newline;
-            break;
-
-          case 'next':
-            result = TextInputAction.next;
-            break;
-
-          case 'none':
-            result = TextInputAction.none;
-            break;
-
-          case 'previous':
-            result = TextInputAction.previous;
-            break;
-
-          case 'route':
-            result = TextInputAction.route;
-            break;
-
-          case 'search':
-            result = TextInputAction.search;
-            break;
-
-          case 'send':
-            result = TextInputAction.send;
-            break;
-
-          case 'unspecified':
-            result = TextInputAction.unspecified;
-            break;
-        }
-      }
-    }
-
-    return result;
-  }
-
-  /// Decodes the [value] to a [TextInputType].  Supported values are:
-  ///  * `datetime`
-  ///  * `emailAddress`
-  ///  * `multiline`
-  ///  * `name`
-  ///  * `none`
-  ///  * `number`
-  ///  * `phone`
-  ///  * `streetAddress`
-  ///  * `text`
-  ///  * `twitter`
-  ///  * `url`
-  ///  * `visiblePassword`
-  ///  * `webSearch`
-  static TextInputType? decodeTextInputType(
-    dynamic value, {
-    bool validate = true,
-  }) {
-    TextInputType? result;
-    if (value is TextInputType) {
-      result = value;
-    } else {
-      _checkSupported('TextInputType', [
-        'datetime',
-        'emailAddress',
-        'multiline',
-        'name',
-        'none',
-        'number',
-        'phone',
-        'streetAddress',
-        'text',
-        'twitter',
-        'url',
-        'visiblePassword',
-        'webSearch',
-      ], value);
-
-      if (value != null) {
-        assert(
-          SchemaValidator.validate(
-            schemaId: '$_baseSchemaUrl/text_input_type',
-            value: value,
-            validate: validate,
-          ),
-        );
-        switch (value) {
-          case 'datetime':
-            result = TextInputType.datetime;
-            break;
-
-          case 'emailAddress':
-            result = TextInputType.emailAddress;
-            break;
-
-          case 'multiline':
-            result = TextInputType.multiline;
-            break;
-
-          case 'name':
-            result = TextInputType.name;
-            break;
-
-          case 'none':
-            result = TextInputType.none;
-            break;
-
-          case 'number':
-            result = TextInputType.number;
-            break;
-
-          case 'phone':
-            result = TextInputType.phone;
-            break;
-
-          case 'streetAddress':
-            result = TextInputType.streetAddress;
-            break;
-
-          case 'text':
-            result = TextInputType.text;
-            break;
-
-          case 'twitter':
-            result = TextInputType.twitter;
-            break;
-
-          case 'url':
-            result = TextInputType.url;
-            break;
-
-          case 'visiblePassword':
-            result = TextInputType.visiblePassword;
-            break;
-
-          case 'webSearch':
-            result = TextInputType.webSearch;
-            break;
-        }
-      }
-    }
-    return result;
-  }
-
-  /// Decodes the [value] to a [TextLeadingDistribution].  Supported values are:
-  ///  * `even`
-  ///  * `proportional`
-  static TextLeadingDistribution? decodeTextLeadingDistribution(
-    dynamic value, {
-    bool validate = true,
-  }) {
-    TextLeadingDistribution? result;
-    if (value is TextLeadingDistribution) {
-      result = value;
-    } else {
-      _checkSupported('TextLeadingDistribution', [
-        'even',
-        'proportional',
-      ], value);
-
-      if (value != null) {
-        assert(
-          SchemaValidator.validate(
-            schemaId: '$_baseSchemaUrl/text_leading_distribution',
-            value: value,
-            validate: validate,
-          ),
-        );
-        switch (value) {
-          case 'even':
-            result = TextLeadingDistribution.even;
-            break;
-
-          case 'proportional':
-            result = TextLeadingDistribution.proportional;
-            break;
-        }
-      }
-    }
-
-    return result;
-  }
-
-  /// Decodes the [value] to a [TextOverflow].  Supported values are:
-  ///  * `clip`
-  ///  * `ellipsis`
-  ///  * `fade`
-  ///  * `visible`
-  static TextOverflow? decodeTextOverflow(
-    dynamic value, {
-    bool validate = true,
-  }) {
-    TextOverflow? result;
-    if (value is TextOverflow) {
-      result = value;
-    } else {
-      _checkSupported('TextOverflow', [
-        'clip',
-        'ellipsis',
-        'fade',
-        'visible',
-      ], value);
-
-      if (value != null) {
-        assert(
-          SchemaValidator.validate(
-            schemaId: '$_baseSchemaUrl/text_overflow',
-            value: value,
-            validate: validate,
-          ),
-        );
-        switch (value) {
-          case 'clip':
-            result = TextOverflow.clip;
-            break;
-          case 'ellipsis':
-            result = TextOverflow.ellipsis;
-            break;
-          case 'fade':
-            result = TextOverflow.fade;
-            break;
-          case 'visible':
-            result = TextOverflow.visible;
-            break;
-        }
-      }
-    }
-
-    return result;
-  }
-
-  /// Decodes the [value] to a [TextScaler].  Supported values are:
-  ///  * `noScaling`
-  static TextScaler? decodeTextScaler(dynamic value, {bool validate = true}) {
-    TextScaler? result;
-    if (value is TextScaler) {
-      result = value;
-    } else {
-      _checkSupported('TextScaler', ['noScaling'], value);
-
-      if (value != null) {
-        assert(
-          SchemaValidator.validate(
-            schemaId: '$_baseSchemaUrl/text_scaler',
-            value: value,
-            validate: validate,
-          ),
-        );
-        switch (value) {
-          case 'noScaling':
-            result = TextScaler.noScaling;
-            break;
-        }
-      }
-    }
-
-    return result;
-  }
-
-  /// Decodes the given [value] to an [TextSelectionThemeData].  This expects the
-  /// given [value] to be of the following structure:
-  ///
-  /// ```json
-  /// {
-  ///   "cursorColor": "<Color>",
-  ///   "selectionColor": "<Color>",
-  ///   "selectionHandleColor": "<Color>"
-  /// }
-  /// ```
-  ///
-  /// See also:
-  ///  * [decodeColor]
-  static TextSelectionThemeData? decodeTextSelectionThemeData(
-    dynamic value, {
-    bool validate = true,
-  }) {
-    TextSelectionThemeData? result;
-
-    if (value is TextSelectionThemeData) {
-      result = value;
-    } else if (value != null) {
-      assert(
-        SchemaValidator.validate(
-          schemaId: '$_baseSchemaUrl/text_selection_theme_data',
-          value: value,
-          validate: validate,
-        ),
-      );
-      result = TextSelectionThemeData(
-        cursorColor: decodeColor(value['cursorColor'], validate: false),
-        selectionColor: decodeColor(value['selectionColor'], validate: false),
-        selectionHandleColor: decodeColor(
-          value['selectionHandleColor'],
-          validate: false,
-        ),
-      );
-    }
-
-    return result;
-  }
-
-  /// Decodes a given Map-like [value] into a [TextStyle].  This expects the
-  /// given [value] to have the following structure:
-  ///
-  /// ```json
-  /// {
-  ///   "children": "<List<TextSpan>>",
-  ///   "locale": "<Locale>",
-  ///   "mouseCursor": "<MouseCursor>",
-  ///   "onEnter": "<PointerEnterEventListener>",
-  ///   "onExit": "<PointerExitEventListener>",
-  ///   "recognizer": "<GestureRecognizer>",
-  ///   "semanticsLabel": "<String>",
-  ///   "spellOut": "<bool>",
-  ///   "style": "<TextStyle>",
-  ///   "text": "<String>"
-  /// }
-  /// ```
-  ///
-  /// See Also:
-  ///  * [decodeLocale]
-  ///  * [decodeMouseCursor]
-  ///  * [decodeTextStyle]
-  static TextSpan? decodeTextSpan(dynamic value, {bool validate = true}) {
-    TextSpan? result;
-
-    if (value is TextSpan) {
-      result = value;
-    } else if (value is String) {
-      result = TextSpan(text: value);
-    } else if (value != null) {
-      assert(
-        SchemaValidator.validate(
-          schemaId: '$_baseSchemaUrl/text_span',
-          value: value,
-          validate: validate,
-        ),
-      );
-
-      result = TextSpan(
-        children: (value['children'] as List?)
-            ?.map((e) => decodeTextSpan(e, validate: false)!)
-            .toList(),
-        locale: decodeLocale(value['locale'], validate: false),
-        mouseCursor: decodeMouseCursor(value['mouseCursor'], validate: false),
-        onEnter: value['onEnter'],
-        onExit: value['onExit'],
-        recognizer: value['recognizer'],
-        semanticsLabel: value['semanticsLabel']?.toString(),
-        spellOut: JsonClass.maybeParseBool(value['spellOut']),
-        style: decodeTextStyle(value['style'], validate: false),
-        text: value['text']?.toString(),
-      );
-    }
-
-    return result;
-  }
-
-  /// Decodes a given Map-like [value] into a [TextStyle].  This expects the
-  /// given [value] to have the following structure:
-  ///
-  /// ```json
-  /// {
-  ///   "backgroundColor": "<Color>",
-  ///   "color": "<Color>",
-  ///   "decoration": "<TextDecoration>",
-  ///   "decorationColor": "<Color>",
-  ///   "decorationStyle": "<TextDecorationStyle>",
-  ///   "decorationThickness": "<double>",
-  ///   "fontFamily": "<FontFamily>",
-  ///   "fontFamilyFallback": "<String[]>",
-  ///   "fontFeatures": "<FontFeature[]>",
-  ///   "fontSize": "<double>",
-  ///   "fontStyle": "<FontStyle>",
-  ///   "fontWeight": "<FontWeight>",
-  ///   "height": "<double>",
-  ///   "inherit": "<bool>",
-  ///   "leadingDistribution": "<TextLeadingDistribution>",
-  ///   "letterSpacing": "<double>",
-  ///   "locale": "<Locale>",
-  ///   "overflow": "<TextOverflow>",
-  ///   "package": "<String>",
-  ///   "shadows": "<Shadow[]>",
-  ///   "textBaseline": "<TextBaseline>",
-  ///   "wordSpacing": "<double>"
-  /// }
-  /// ```
-  ///
-  /// See also:
-  ///  * [decodeColor]
-  ///  * [decodeFontFeature]
-  ///  * [decodeFontStyle]
-  ///  * [decodeFontVariation]
-  ///  * [decodeFontWeight]
-  ///  * [decodeLocale]
-  ///  * [decodeShadow]
-  ///  * [decodeTextBaseline]
-  ///  * [decodeTextDecoration]
-  ///  * [decodeTextDecorationStyle]
-  ///  * [decodeTextLeadingDistribution]
-  ///  * [decodeTextOverflow]
-  static TextStyle? decodeTextStyle(dynamic value, {bool validate = true}) {
-    TextStyle? result;
-
-    if (value is TextStyle) {
-      result = value;
-    } else if (value != null) {
-      assert(
-        SchemaValidator.validate(
-          schemaId: '$_baseSchemaUrl/text_style',
-          value: value,
-          validate: validate,
-        ),
-      );
-      result = TextStyle(
-        // background: @unencodable
-        backgroundColor: decodeColor(value['backgroundColor'], validate: false),
-        color: decodeColor(value['color'], validate: false),
-        decoration: decodeTextDecoration(value['decoration'], validate: false),
-        decorationColor: decodeColor(value['decorationColor'], validate: false),
-        decorationStyle: decodeTextDecorationStyle(
-          value['decorationStyle'],
-          validate: false,
-        ),
-        decorationThickness: JsonClass.maybeParseDouble(
-          value['decorationThickness'],
-        ),
-        fontFamily: value['fontFamily'],
-        fontFamilyFallback: value['fontFamilyFallback'] == null
-            ? null
-            : List<String>.from(value['fontFamilyFallback']),
-        fontFeatures: value['fontFeatures'] == null
-            ? null
-            : List<FontFeature>.from(
-                value['fontFeatures'].map(
-                  (value) => decodeFontFeature(value, validate: false),
-                ),
-              ),
-        fontVariations: (value['fontVariations'] as List?)
-            ?.map<FontVariation>(
-              (e) => decodeFontVariation(e, validate: false)!,
-            )
-            .toList(),
-        fontWeight: decodeFontWeight(value['fontWeight'], validate: false),
-        fontSize: JsonClass.maybeParseDouble(value['fontSize']),
-        fontStyle: decodeFontStyle(value['fontStyle'], validate: false),
-        // foreground: @unencodable
-        height: JsonClass.maybeParseDouble(value['height']),
-        inherit: JsonClass.parseBool(value['inherit'], whenNull: true),
-        leadingDistribution: decodeTextLeadingDistribution(
-          value['leadingDistribution'],
-          validate: false,
-        ),
-        letterSpacing: JsonClass.maybeParseDouble(value['letterSpacing']),
-        locale: decodeLocale(value['locale'], validate: false),
-        overflow: decodeTextOverflow(value['overflow'], validate: false),
-        package: value['package'],
-        shadows: value['shadows'] == null
-            ? null
-            : List<Shadow>.from(
-                value['shadows'].map(
-                  (value) => decodeShadow(value, validate: false),
-                ),
-              ),
-        textBaseline: decodeTextBaseline(
-          value['textBaseline'],
-          validate: false,
-        ),
-        wordSpacing: JsonClass.maybeParseDouble(value['wordSpacing']),
-      );
-    }
-
-    return result;
-  }
-
-  /// Decodes the given [value] to a [TextTheme].  This expects the [value] to
-  /// have one of the following structures:
-  ///
-  /// ## 2018 version
-  /// ```json
-  /// {
-  ///   "bodyText1": "<TextStyle>",
-  ///   "bodyText2": "<TextStyle>",
-  ///   "button": "<TextStyle>",
-  ///   "caption": "<TextStyle>",
-  ///   "headline1": "<TextStyle>",
-  ///   "headline2": "<TextStyle>",
-  ///   "headline3": "<TextStyle>",
-  ///   "headline4": "<TextStyle>",
-  ///   "headline5": "<TextStyle>",
-  ///   "headline6": "<TextStyle>",
-  ///   "overline": "<TextStyle>",
-  ///   "subtitle1": "<TextStyle>",
-  ///   "subtitle2": "<TextStyle>"
-  /// }
-  /// ```
-  ///
-  /// ## 2021 version
-  /// ```json
-  /// {
-  ///   "bodyLarge": "<TextStyle>",
-  ///   "bodyMedium": "<TextStyle>",
-  ///   "bodySmall": "<TextStyle>",
-  ///   "displayLarge": "<TextStyle>",
-  ///   "displayMedium": "<TextStyle>",
-  ///   "displaySmall": "<TextStyle>",
-  ///   "headlineLarge": "<TextStyle>",
-  ///   "headlineMedium": "<TextStyle>",
-  ///   "headlineSmall": "<TextStyle>",
-  ///   "labelLarge": "<TextStyle>",
-  ///   "labelMedium": "<TextStyle>",
-  ///   "labelSmall": "<TextStyle>",
-  ///   "titleLarge": "<TextStyle>",
-  ///   "titleMedium": "<TextStyle>",
-  ///   "titleSmall": "<TextStyle>"
-  /// }
-  /// ```
-  ///
-  /// See also:
-  ///  * [decodeTextStyle]
-  static TextTheme? decodeTextTheme(dynamic value, {bool validate = true}) {
-    TextTheme? result;
-
-    if (value is TextTheme) {
-      result = value;
-    } else if (value != null) {
-      assert(
-        SchemaValidator.validate(
-          schemaId: '$_baseSchemaUrl/text_theme',
-          value: value,
-          validate: validate,
-        ),
-      );
-      result = TextTheme(
-        bodyLarge: decodeTextStyle(
-          value['bodyLarge'] ?? value['bodyText1'],
-          validate: false,
-        ),
-        bodyMedium: decodeTextStyle(
-          value['bodyMedium'] ?? value['bodyText2'],
-          validate: false,
-        ),
-        bodySmall: decodeTextStyle(
-          value['bodySmall'] ?? value['caption'],
-          validate: false,
-        ),
-        displayLarge: decodeTextStyle(
-          value['displayLarge'] ?? value['headline1'],
-          validate: false,
-        ),
-        displayMedium: decodeTextStyle(
-          value['displayMedium'] ?? value['headline2'],
-          validate: false,
-        ),
-        displaySmall: decodeTextStyle(
-          value['displaySmall'] ?? value['headline3'],
-          validate: false,
-        ),
-        headlineLarge: decodeTextStyle(
-          value['headlineLarge'] ?? value[''],
-          validate: false,
-        ),
-        headlineMedium: decodeTextStyle(
-          value['headlineMedium'] ?? value['headline4'],
-          validate: false,
-        ),
-        headlineSmall: decodeTextStyle(
-          value['headlineSmall'] ?? value['headline5'],
-          validate: false,
-        ),
-        labelLarge: decodeTextStyle(
-          value['labelLarge'] ?? value['button'],
-          validate: false,
-        ),
-        labelMedium: decodeTextStyle(
-          value['labelMedium'] ?? value[''],
-          validate: false,
-        ),
-        labelSmall: decodeTextStyle(
-          value['labelSmall'] ?? value['overline'],
-          validate: false,
-        ),
-        titleLarge: decodeTextStyle(
-          value['titleLarge'] ?? value['headline6'],
-          validate: false,
-        ),
-        titleMedium: decodeTextStyle(
-          value['titleMedium'] ?? value['subtitle1'],
-          validate: false,
-        ),
-        titleSmall: decodeTextStyle(
-          value['titleSmall'] ?? value['subtitle2'],
-          validate: false,
-        ),
-      );
-    }
-
-    return result;
-  }
-
-  /// Decodes the [value] to a [TextWidthBasis].  Supported values are:
-  ///  * `longestLine`
-  ///  * `parent`
-  static TextWidthBasis? decodeTextWidthBasis(
-    dynamic value, {
-    bool validate = true,
-  }) {
-    TextWidthBasis? result;
-
-    if (value is TextWidthBasis) {
-      result = value;
-    } else {
-      _checkSupported('TextWidthBasis', ['longestLine', 'parent'], value);
-
-      if (value != null) {
-        assert(
-          SchemaValidator.validate(
-            schemaId: '$_baseSchemaUrl/text_width_basis',
-            value: value,
-            validate: validate,
-          ),
-        );
-        switch (value) {
-          case 'longestLine':
-            result = TextWidthBasis.longestLine;
-            break;
-          case 'parent':
-            result = TextWidthBasis.parent;
-            break;
-        }
-      }
-    }
-
-    return result;
-  }
-
-  /// Decodes the given [value] to a [ThemeData].  This expects the [value] to
-  /// have the following structure:
-  ///
-  /// ```json
-  /// {
-  ///   "actionIconTheme": "<ActionIconTheme>",
-  ///   "appBarTheme": "<AppBarTheme>",
-  ///   "applyElevationOverlayColor": "<bool>",
-  ///   "badgeTheme": "<BadgeThemeData>",
-  ///   "bannerTheme": "<MaterialBannerThemeData>",
-  ///   "bottomAppBarTheme": "<BottomAppBarThemeScheme.id,
-  ///   "bottomNavigationBarTheme": "<BottomNavigationBarThemeData>",
-  ///   "bottomSheetTheme": "<BottomSheetThemeData>",
-  ///   "brightness": "<Brightness>",
-  ///   "buttonBarTheme": "<ButtonBarThemeData>",
-  ///   "buttonTheme": "<ButtonThemeData>",
-  ///   "canvasColor": "<Color>",
-  ///   "cardColor": "<Color>",
-  ///   "cardTheme": "<CardTheme>",
-  ///   "checkboxTheme": "<CheckboxThemeData>",
-  ///   "chipTheme": "<ChipThemeData>",
-  ///   "colorScheme": "<ColorScheme>",
-  ///   "colorSchemeSeed": "<Color>",
-  ///   "cupertinoOverrideTheme": "<CupertinoThemeData>",
-  ///   "datePickerTheme": "<DatePickerThemeData>",
-  ///   "dataTableTheme": "<DataTableThemeData>",
-  ///   "dialogBackgroundColor": "<Color>",
-  ///   "dialogTheme": "<DialogThemeData>",
-  ///   "disabledColor": "<Color>",
-  ///   "dividerColor": "<Color>",
-  ///   "dividerTheme": "<DividerThemeData>",
-  ///   "drawerTheme": "<DrawerThemeData>",
-  ///   "dropdownMenuTheme": "<DropDownMenuThemeData>",
-  ///   "elevatedButtonTheme": "<ElevatedButtonThemeData>",
-  ///   "expansionTileTheme": "<ExpansionTileThemeData>",
-  ///   "filledButtonTheme": "<FilledButtonThemeDataScheme>",
-  ///   "floatingActionButtonTheme": "<FloatingActionButtonThemeData>",
-  ///   "focusColor": "<Color>",
-  ///   "fontFamily": "<String>",
-  ///   "fontFamilyFallback": "<List<String>>",
-  ///   "highlightColor": "<Color>",
-  ///   "hintColor": "<Color>",
-  ///   "hoverColor": "<Color>",
-  ///   "iconButtonTheme": "<IconButtonThemeData>",
-  ///   "iconTheme": "<IconThemeData>",
-  ///   "indicatorColor": "<Color>",
-  ///   "inputDecorationTheme": "<InputDecorationTheme>",
-  ///   "listTileTheme": "<ListTileThemeData>",
-  ///   "materialTapTargetSize": "<MaterialTapTargetSize>",
-  ///   "menuBarTheme": "<MenuBarThemeData>",
-  ///   "menuButtonTheme": "<MenuButtonThemeData>",
-  ///   "menuTheme": "<MenuThemeData>",
-  ///   "navigationBarTheme": "<NavigationBarThemeData>",
-  ///   "navigationDrawerTheme": "<NavigationDrawerThemeData>",
-  ///   "navigationRailTheme": "<NavigationRailThemeData>",
-  ///   "outlinedButtonTheme": "<OutlinedButtonThemeData>",
-  ///   "package": "<String>",
-  ///   "pageTransitionsTheme": "<PageTransitionsTheme>",
-  ///   "platform": "<TargetPlatform>",
-  ///   "popupMenuTheme": "<PopupMenuThemeData>",
-  ///   "primaryColor": "<Color>",
-  ///   "primaryColorDark": "<Color>",
-  ///   "primaryColorLight": "<Color>",
-  ///   "primaryIconTheme": "<IconThemeData>",
-  ///   "primarySwatch": "<MaterialColor>",
-  ///   "primaryTextTheme": "<TextTheme>",
-  ///   "progressIndicatorTheme": "<ProgressIndicatorThemeData>",
-  ///   "radioTheme": "<RadioThemeData>",
-  ///   "scaffoldBackgroundColor": "<Color>",
-  ///   "scrollbarTheme": "<ScrollbarThemeData>",
-  ///   "searchBarTheme": "<SearchBarThemeData>",
-  ///   "searchViewTheme": "<SearchViewThemeData>",
-  ///   "secondaryHeaderColor": "<Color>",
-  ///   "segmentedButtonTheme": "<SegmentedButtonThemeData>",
-  ///   "shadowColor": "<Color>",
-  ///   "sliderTheme": "<SliderThemeData>",
-  ///   "snackBarTheme": "<SnackBarThemeData>",
-  ///   "splashColor": "<Color>",
-  ///   "splashFactory": "<InteractiveInkFeatureFactory>",
-  ///   "switchTheme": "<SwitchThemeData>",
-  ///   "tabBarTheme": "<TabBarThemeData>",
-  ///   "textButtonTheme": "<TextButtonThemeData>",
-  ///   "textSelectionTheme": "<TextSelectionThemeData>",
-  ///   "textTheme": "<TextTheme>",
-  ///   "timePickerTheme": "<TimePickerThemeData>",
-  ///   "toggleButtonsTheme": "<ToggleButtonsThemeData>",
-  ///   "tooltipTheme": "<TooltipThemeData>",
-  ///   "typography": "<Typography>",
-  ///   "unselectedWidgetColor": "<Color>",
-  ///   "useMaterial3": "<bool>",
-  ///   "visualDensity": "<VisualDensity>"
-  /// }
-  /// ```
-  ///
-  /// See also:
-  ///  * [decodeActionIconThemeData]
-  ///  * [decodeAppBarThemeData]
-  ///  * [decodeBadgeThemeData]
-  ///  * [decodeBottomAppBarTheme]
-  ///  * [decodeBottomNavigationBarThemeData]
-  ///  * [decodeBottomSheetThemeData]
-  ///  * [decodeBrightness]
-  ///  * [decodeButtonBarThemeData]
-  ///  * [decodeButtonThemeData]
-  ///  * [decodeCardTheme]
-  ///  * [decodeCheckboxThemeData]
-  ///  * [decodeChipThemeData]
-  ///  * [decodeColor]
-  ///  * [decodeColorScheme]
-  ///  * [decodeDatePickerThemeData]
-  ///  * [decodeDataTableThemeData]
-  ///  * [decodeDialogThemeData]
-  ///  * [decodeDividerThemeData]
-  ///  * [decodeDrawerThemeData]
-  ///  * [decodeElevatedButtonThemeData]
-  ///  * [decodeExpansionTileThemeData]
-  ///  * [decodeFilledButtonThemeData]
-  ///  * [decodeFloatingActionButtonThemeData]
-  ///  * [decodeIconButtonThemeData]
-  ///  * [decodeIconThemeData]
-  ///  * [decodeInputDecorationThemeData]
-  ///  * [decodeInteractiveInkFeatureFactory]
-  ///  * [decodeListTileThemeData]
-  ///  * [decodeMaterialBannerThemeData]
-  ///  * [decodeMaterialTapTargetSize]
-  ///  * [decodeMenuBarThemeData]
-  ///  * [decodeMenuButtonThemeData]
-  ///  * [decodeMenuThemeData]
-  ///  * [decodeNavigationBarThemeData]
-  ///  * [decodeNavigationDrawerThemeData]
-  ///  * [decodeNavigationRailThemeData]
-  ///  * [decodeOutlinedButtonThemeData]
-  ///  * [decodePageTransitionsTheme]
-  ///  * [decodePopupMenuThemeData]
-  ///  * [decodeProgressIndicatorThemeData]
-  ///  * [decodeRadioThemeData]
-  ///  * [decodeScrollbarThemeData]
-  ///  * [decodeSearchBarThemeData]
-  ///  * [decodeSearchViewThemeData]
-  ///  * [decodeSegmentedButtonThemeData]
-  ///  * [decodeSliderThemeData]
-  ///  * [decodeSnackBarThemeData]
-  ///  * [decodeSwitchThemeData]
-  ///  * [decodeTabBarThemeData]
-  ///  * [decodeTargetPlatform]
-  ///  * [decodeTextButtonThemeData]
-  ///  * [decodeTextSelectionThemeData]
-  ///  * [decodeTimePickerThemeData]
-  ///  * [decodeTextStyle]
-  ///  * [decodeToggleButtonsThemeData]
-  ///  * [decodeTypography]
-  ///  * [decodeVisualDensity]
-  static ThemeData? decodeThemeData(dynamic value, {bool validate = true}) {
-    ThemeData? result;
-
-    if (value is ThemeData) {
-      result = value;
-    } else if (value != null) {
-      assert(
-        SchemaValidator.validate(
-          schemaId: '$_baseSchemaUrl/theme_data',
-          value: value,
-          validate: validate,
-        ),
-      );
-      result = ThemeData(
-        // adaptations: @unencodable,
-        actionIconTheme: decodeActionIconThemeData(
-          value['actionIconThemeData'],
-          validate: false,
-        ),
-        appBarTheme: decodeAppBarThemeData(
-          value['appBarTheme'],
-          validate: false,
-        ),
-        applyElevationOverlayColor: JsonClass.maybeParseBool(
-          value['applyElevationOverlayColor'],
-        ),
-        badgeTheme: decodeBadgeThemeData(value['badgeTheme'], validate: false),
-        bannerTheme: decodeMaterialBannerThemeData(
-          value['bannerTheme'],
-          validate: false,
-        ),
-        bottomAppBarTheme: decodeBottomAppBarThemeData(
-          value['bottomAppBarTheme'],
-          validate: false,
-        ),
-        bottomNavigationBarTheme: decodeBottomNavigationBarThemeData(
-          value['bottomNavigationBarTheme'],
-          validate: false,
-        ),
-        bottomSheetTheme: decodeBottomSheetThemeData(
-          value['bottomSheetTheme'],
-          validate: false,
-        ),
-        brightness: decodeBrightness(value['brightness'], validate: false),
-        buttonTheme: decodeButtonThemeData(
-          value['buttonTheme'],
-          validate: false,
-        ),
-        canvasColor: decodeColor(value['canvasColor'], validate: false),
-        cardColor: decodeColor(value['cardColor'], validate: false),
-        cardTheme: decodeCardThemeData(
-          value['cardTheme'] ?? value['cardThemeData'],
-          validate: false,
-        ),
-        checkboxTheme: decodeCheckboxThemeData(
-          value['checkboxTheme'],
-          validate: false,
-        ),
-        chipTheme: decodeChipThemeData(value['chipTheme'], validate: false),
-        colorScheme: decodeColorScheme(value['colorScheme'], validate: false),
-        colorSchemeSeed: decodeColor(value['colorSchemeSeed'], validate: false),
-        cupertinoOverrideTheme: decodeCupertinoThemeData(
-          value['cupertinoOverrideTheme'],
-          validate: false,
-        ),
-        datePickerTheme: decodeDatePickerThemeData(
-          value['datePickerTheme'] ?? value['datePickerThemeData'],
-          validate: false,
-        ),
-        dataTableTheme: decodeDataTableThemeData(
-          value['dataTableTheme'],
-          validate: false,
-        ),
-        dialogTheme: decodeDialogThemeData(
-          value['dialogTheme'] ?? value['dialogThemeData'],
-          validate: false,
-        ),
-        disabledColor: decodeColor(value['disabledColor'], validate: false),
-        dividerColor: decodeColor(value['dividerColor'], validate: false),
-        dividerTheme: decodeDividerThemeData(
-          value['dividerTheme'],
-          validate: false,
-        ),
-        drawerTheme: decodeDrawerThemeData(
-          value['drawerTheme'],
-          validate: false,
-        ),
-        dropdownMenuTheme: decodeDropdownMenuThemeData(
-          value['dropdownMenuTheme'],
-          validate: false,
-        ),
-        elevatedButtonTheme: decodeElevatedButtonThemeData(
-          value['elevatedButtonTheme'],
-          validate: false,
-        ),
-        expansionTileTheme: decodeExpansionTileThemeData(
-          value['expansionTileTheme'] ?? value['expansionTileThemeData'],
-          validate: false,
-        ),
-        // extensions: @unencodable,
-        filledButtonTheme: decodeFilledButtonThemeData(
-          value['filledButtonTheme'],
-          validate: false,
-        ),
-        floatingActionButtonTheme: decodeFloatingActionButtonThemeData(
-          value['floatingActionButtonTheme'],
-          validate: false,
-        ),
-        focusColor: decodeColor(value['focusColor'], validate: false),
-        fontFamily: value['fontFamily'],
-        fontFamilyFallback: value['fontFamilyFallback'] == null
-            ? null
-            : List<String>.from(value['fontFamilyFallback']),
-        highlightColor: decodeColor(value['highlightColor'], validate: false),
-        hintColor: decodeColor(value['hintColor'], validate: false),
-        hoverColor: decodeColor(value['hoverColor'], validate: false),
-        iconButtonTheme: decodeIconButtonThemeData(
-          value['iconButtonTheme'],
-          validate: false,
-        ),
-        iconTheme: decodeIconThemeData(value['iconTheme'], validate: false),
-        inputDecorationTheme: decodeInputDecorationThemeData(
-          value['inputDecorationTheme'],
-          validate: false,
-        ),
-        listTileTheme: decodeListTileThemeData(
-          value['listTileTheme'],
-          validate: false,
-        ),
-        materialTapTargetSize: decodeMaterialTapTargetSize(
-          value['materialTapTargetSize'],
-          validate: false,
-        ),
-        menuBarTheme: decodeMenuBarThemeData(
-          value['menuBarTheme'],
-          validate: false,
-        ),
-        menuButtonTheme: decodeMenuButtonThemeData(
-          value['menuButtonTheme'],
-          validate: false,
-        ),
-        menuTheme: decodeMenuThemeData(value['menuTheme'], validate: false),
-        navigationBarTheme: decodeNavigationBarThemeData(
-          value['navigationBarTheme'],
-          validate: false,
-        ),
-        navigationDrawerTheme: decodeNavigationDrawerThemeData(
-          value['navigationDrawerTheme'],
-          validate: false,
-        ),
-        navigationRailTheme: decodeNavigationRailThemeData(
-          value['navigationRailTheme'],
-          validate: false,
-        ),
-        outlinedButtonTheme: decodeOutlinedButtonThemeData(
-          value['outlinedButtonTheme'],
-          validate: false,
-        ),
-        pageTransitionsTheme: decodePageTransitionsTheme(
-          value['pageTransitionsTheme'],
-          validate: false,
-        ),
-        package: value['package'],
-        platform: decodeTargetPlatform(value['platform'], validate: false),
-        popupMenuTheme: decodePopupMenuThemeData(
-          value['popupMenuTheme'],
-          validate: false,
-        ),
-        primaryColor: decodeColor(value['primaryColor'], validate: false),
-        primaryColorDark: decodeColor(
-          value['primaryColorDark'],
-          validate: false,
-        ),
-        primaryColorLight: decodeColor(
-          value['primaryColorLight'],
-          validate: false,
-        ),
-        primaryIconTheme: decodeIconThemeData(
-          value['primaryIconTheme'],
-          validate: false,
-        ),
-        primarySwatch: decodeMaterialColor(
-          value['primarySwatch'],
-          validate: false,
-        ),
-        primaryTextTheme: decodeTextTheme(
-          value['primaryTextTheme'],
-          validate: false,
-        ),
-        progressIndicatorTheme: decodeProgressIndicatorThemeData(
-          value['progressIndicatorTheme'],
-          validate: false,
-        ),
-        radioTheme: decodeRadioThemeData(value['radioTheme'], validate: false),
-        scaffoldBackgroundColor: decodeColor(
-          value['scaffoldBackgroundColor'],
-          validate: false,
-        ),
-        scrollbarTheme: decodeScrollbarThemeData(
-          value['scrollbarTheme'],
-          validate: false,
-        ),
-        searchBarTheme: decodeSearchBarThemeData(
-          value['searchBarTheme'],
-          validate: false,
-        ),
-        searchViewTheme: decodeSearchViewThemeData(
-          value['searchViewTheme'],
-          validate: false,
-        ),
-        secondaryHeaderColor: decodeColor(
-          value['secondaryHeaderColor'],
-          validate: false,
-        ),
-        segmentedButtonTheme: decodeSegmentedButtonThemeData(
-          value['segmentedButtonTheme'],
-          validate: false,
-        ),
-        shadowColor: decodeColor(value['shadowColor'], validate: false),
-        sliderTheme: decodeSliderThemeData(
-          value['sliderTheme'],
-          validate: false,
-        ),
-        snackBarTheme: decodeSnackBarThemeData(
-          value['snackBarTheme'],
-          validate: false,
-        ),
-        splashColor: decodeColor(value['splashColor'], validate: false),
-        splashFactory: decodeInteractiveInkFeatureFactory(
-          value['splashFactory'],
-          validate: false,
-        ),
-        switchTheme: decodeSwitchThemeData(
-          value['switchTheme'],
-          validate: false,
-        ),
-        tabBarTheme: decodeTabBarThemeData(
-          value['tabBarTheme'] ?? value['tabBarThemeData'],
-          validate: false,
-        ),
-        textButtonTheme: decodeTextButtonThemeData(
-          value['textButtonTheme'],
-          validate: false,
-        ),
-        textSelectionTheme: decodeTextSelectionThemeData(
-          value['textSelectionTheme'],
-          validate: false,
-        ),
-        textTheme: decodeTextTheme(value['textTheme'], validate: false),
-        timePickerTheme: decodeTimePickerThemeData(
-          value['timePickerTheme'],
-          validate: false,
-        ),
-        toggleButtonsTheme: decodeToggleButtonsThemeData(
-          value['toggleButtonsTheme'],
-          validate: false,
-        ),
-        // toggleableActiveColor: @deprecated,
-        tooltipTheme: decodeTooltipThemeData(
-          value['tooltipTheme'],
-          validate: false,
-        ),
-        typography: decodeTypography(value['typography'], validate: false),
-        unselectedWidgetColor: decodeColor(
-          value['unselectedWidgetColor'],
-          validate: false,
-        ),
-        useMaterial3: JsonClass.maybeParseBool(value['useMaterial3']),
-        visualDensity: decodeVisualDensity(
-          value['visualDensity'],
-          validate: false,
-        ),
-      );
-    }
-
-    return result;
-  }
-
-  /// Decodes the [value] to a [TileMode].  Supported values are:
-  ///  * `clamp`
-  ///  * `decal`
-  ///  * `mirror`
-  ///  * `repeated`
-  static TileMode? decodeTileMode(dynamic value, {bool validate = true}) {
-    TileMode? result;
-    if (value is TileMode) {
-      result = value;
-    } else {
-      _checkSupported('TileMode', [
-        'clamp',
-        'decal',
-        'mirror',
-        'repeated',
-      ], value);
-
-      if (value != null) {
-        assert(
-          SchemaValidator.validate(
-            schemaId: '$_baseSchemaUrl/tile_mode',
-            value: value,
-            validate: validate,
-          ),
-        );
-        switch (value) {
-          case 'clamp':
-            result = TileMode.clamp;
-            break;
-
-          case 'decal':
-            result = TileMode.decal;
-            break;
-
-          case 'mirror':
-            result = TileMode.mirror;
-            break;
-
-          case 'repeated':
-            result = TileMode.repeated;
-            break;
-        }
-      }
-    }
-
-    return result;
-  }
-
-  /// Decodes the given [value] to a [TimePickerThemeData].  This expects the
-  /// [value] to have the following structure:
-  ///
-  /// ```json
-  /// {
-  ///   "backgroundColor": "<Color>",
-  ///   "cancelButtonStyle": "<ButtonStyle>",
-  ///   "confirmButtonStyle": "<ButtonStyle>",
-  ///   "dayPeriodBorderSide": "<BorderSide>",
-  ///   "dayPeriodColor": "<Color>",
-  ///   "dayPeriodShape": "<ShapeBorder>",
-  ///   "dayPeriodTextColor": "<Color>",
-  ///   "dayPeriodTextStyle": "<TextStyle>",
-  ///   "dialBackgroundColor": "<Color>",
-  ///   "dialHandColor": "<Color>",
-  ///   "dialTextColor": "<Color>",
-  ///   "dialTextStyle": "<TextStyle>",
-  ///   "elevation": "<double>",
-  ///   "entryModeIconColor": "<Color>",
-  ///   "helpTextStyle": "<TextStyle>",
-  ///   "hourMinuteColor": "<Color>",
-  ///   "hourMinuteShape": "<ShapeBorder>",
-  ///   "hourMinuteTextColor": "<Color>",
-  ///   "hourMinuteTextStyle": "<TextStyle>",
-  ///   "inputDecorationTheme": "<InputDecorationTheme>",
-  ///   "padding": "<EdgeInsetsGeometry>",
-  ///   "shape": "<ShapeBorder>",
-  ///   "timeSelectorSeparatorColor": "<WidgetStatePropertyColor>",
-  ///   "timeSelectorSeparatorTextStyle": "<WidgetStatePropertyTextStyle>"
-  /// }
-  /// ```
-  ///
-  /// See also:
-  ///  * [decodeBorderSide]
-  ///  * [decodeButtonStyle]
-  ///  * [decodeColor]
-  ///  * [decodeEdgeInsetsGeometry]
-  ///  * [decodeInputDecorationThemeData]
-  ///  * [decodeShapeBorder]
-  ///  * [decodeTextStyle]
-  ///  * [decodeWidgetStateColor]
-  ///  * [decodeWidgetStatePropertyColor]
-  ///  * [decodeWidgetStatePropertyTextStyle]
-  static TimePickerThemeData? decodeTimePickerThemeData(
-    dynamic value, {
-    bool validate = true,
-  }) {
-    TimePickerThemeData? result;
-
-    if (value is TimePickerThemeData) {
-      result = value;
-    } else if (value != null) {
-      assert(
-        SchemaValidator.validate(
-          schemaId: '$_baseSchemaUrl/time_picker_theme_data',
-          value: value,
-          validate: validate,
-        ),
-      );
-
-      result = TimePickerThemeData(
-        backgroundColor: decodeColor(value['backgroundColor'], validate: false),
-        cancelButtonStyle: decodeButtonStyle(
-          value['cancelButtonStyle'],
-          validate: false,
-        ),
-        confirmButtonStyle: decodeButtonStyle(
-          value['confirmButtonStyle'],
-          validate: false,
-        ),
-        dayPeriodBorderSide: decodeBorderSide(
-          value['dayPeriodBorderSide'],
-          validate: false,
-        ),
-        dayPeriodColor: decodeWidgetStateColor(
-          value['dayPeriodColor'],
-          validate: false,
-        ),
-        dayPeriodShape: value['dayPeriodShape'] == null
-            ? null
-            : decodeShapeBorder(value['dayPeriodShape'], validate: false)
-                  as OutlinedBorder?,
-        dayPeriodTextColor: decodeColor(
-          value['dayPeriodTextColor'],
-          validate: false,
-        ),
-        dayPeriodTextStyle: decodeTextStyle(
-          value['dayPeriodTextStyle'],
-          validate: false,
-        ),
-        dialBackgroundColor: decodeColor(
-          value['dialBackgroundColor'],
-          validate: false,
-        ),
-        dialHandColor: decodeColor(value['dialHandColor'], validate: false),
-        dialTextColor: decodeColor(value['dialTextColor'], validate: false),
-        dialTextStyle: decodeTextStyle(value['dialTextStyle'], validate: false),
-        elevation: JsonClass.maybeParseDouble(value['elevation']),
-        entryModeIconColor: decodeColor(
-          value['entryModeIconColor'],
-          validate: false,
-        ),
-        helpTextStyle: decodeTextStyle(value['helpTextStyle'], validate: false),
-        hourMinuteColor: decodeColor(value['hourMinuteColor'], validate: false),
-        hourMinuteShape: decodeShapeBorder(
-          value['hourMinuteShape'],
-          validate: false,
-        ),
-        hourMinuteTextColor: decodeColor(
-          value['hourMinuteTextColor'],
-          validate: false,
-        ),
-        hourMinuteTextStyle: decodeTextStyle(
-          value['hourMinuteTextStyle'],
-          validate: false,
-        ),
-        inputDecorationTheme: decodeInputDecorationThemeData(
-          value['inputDecorationTheme'],
-          validate: false,
-        ),
-        padding: decodeEdgeInsetsGeometry(value['padding'], validate: false),
-        shape: decodeShapeBorder(value['shape'], validate: false),
-        timeSelectorSeparatorColor: decodeWidgetStatePropertyColor(
-          value['timeSelectorSeparatorColor'],
-          validate: false,
-        ),
-        timeSelectorSeparatorTextStyle: decodeWidgetStatePropertyTextStyle(
-          value['timeSelectorSeparatorTextStyle'],
-          validate: false,
-        ),
-      );
-    }
-
-    return result;
-  }
-
-  /// Decodes the given [value] to a [ToggleButtonsThemeData].  This expects the
-  /// [value] to have the following structure:
-  ///
-  /// ```json
-  /// {
-  ///   "borderColor": "<Color>",
-  ///   "borderRadius": "<BorderRadius>",
-  ///   "borderWidth": "<double>",
-  ///   "color": "<Color>",
-  ///   "constraints": "<BoxConstraints>",
-  ///   "disabledBorderColor": "<Color>",
-  ///   "disabledColor": "<Color>",
-  ///   "fillColor": "<Color>",
-  ///   "focusColor": "<Color>",
-  ///   "highlightColor": "<Color>",
-  ///   "hoverColor": "<Color>",
-  ///   "selectedBorderColor": "<Color>",
-  ///   "selectedColor": "<Color>",
-  ///   "splashColor": "<Color>",
-  ///   "textStyle": "<TextStyle>"
-  /// }
-  /// ```
-  ///
-  /// See also:
-  ///  * [decodeBorderRadius]
-  ///  * [decodeBoxConstraints]
-  ///  * [decodeColor]
-  ///  * [decodeTextStyle]
-  static ToggleButtonsThemeData? decodeToggleButtonsThemeData(
-    dynamic value, {
-    bool validate = true,
-  }) {
-    ToggleButtonsThemeData? result;
-
-    if (value is ToggleButtonsThemeData) {
-      result = value;
-    } else if (value != null) {
-      assert(
-        SchemaValidator.validate(
-          schemaId: '$_baseSchemaUrl/toggle_buttons_theme_data',
-          value: value,
-          validate: validate,
-        ),
-      );
-
-      result = ToggleButtonsThemeData(
-        borderColor: decodeColor(value['borderColor'], validate: false),
-        borderRadius: decodeBorderRadius(
-          value['borderRadius'],
-          validate: false,
-        ),
-        borderWidth: JsonClass.maybeParseDouble(value['borderWidth']),
-        color: decodeColor(value['color'], validate: false),
-        constraints: decodeBoxConstraints(
-          value['constraints'],
-          validate: false,
-        ),
-        disabledBorderColor: decodeColor(
-          value['disabledBorderColor'],
-          validate: false,
-        ),
-        disabledColor: decodeColor(value['disabledColor'], validate: false),
-        fillColor: decodeColor(value['fillColor'], validate: false),
-        focusColor: decodeColor(value['focusColor'], validate: false),
-        highlightColor: decodeColor(value['highlightColor'], validate: false),
-        hoverColor: decodeColor(value['hoverColor'], validate: false),
-        selectedBorderColor: decodeColor(
-          value['selectedBorderColor'],
-          validate: false,
-        ),
-        selectedColor: decodeColor(value['selectedColor'], validate: false),
-        splashColor: decodeColor(value['splashColor'], validate: false),
-        textStyle: decodeTextStyle(value['textStyle'], validate: false),
-      );
-    }
-
-    return result;
-  }
-
-  /// Decodes the given [value] to a [TooltipThemeData].  This expects the
-  /// [value] to have the following structure:
-  ///
-  /// ```json
-  /// {
-  ///   "enableFeedback": "<bool>",
-  ///   "excludeFromSemantics": "<bool>",
-  ///   "exitDuration": "<Duration>",
-  ///   "height": "<double>",
-  ///   "margin": "<EdgeInsetsGeometry>",
-  ///   "padding": "<EdgeInsetsGeometry>",
-  ///   "preferBelow": "<bool>"
-  ///   "showDuration": "<int; millis>",
-  ///   "textAlign": "<TextAlign>",
-  ///   "textStyle": "<TextStyle>",
-  ///   "verticalOffset": "<double>",
-  ///   "waitDuration": "<int; millis>"
-  /// }
-  /// ```
-  ///
-  /// See also:
-  ///  * [decodeEdgeInsetsGeometry]
-  ///  * [decodeTextAlign]
-  ///  * [decodeTextStyle]
-  ///  * [decodeTooltipTriggerMode]
-  static TooltipThemeData? decodeTooltipThemeData(
->>>>>>> 3b4af2ff
     dynamic value, {
     bool validate = true,
   });

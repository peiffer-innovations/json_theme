--- conflicted
+++ resolved
@@ -466,15 +466,9 @@
     );
   });
 
-<<<<<<< HEAD
   test('AppBarThemeData', () {
     expect(ThemeDecoder.instance.decodeAppBarThemeData(null), null);
     expect(ThemeEncoder.instance.encodeAppBarThemeData(null), null);
-=======
-  test('AppBarTheme', () {
-    expect(ThemeDecoder.decodeAppBarThemeData(null), null);
-    expect(ThemeEncoder.encodeAppBarTheme(null), null);
->>>>>>> 3b4af2ff
 
     const entry = AppBarThemeData(
       actionsPadding: EdgeInsets.all(8.0),
@@ -487,17 +481,10 @@
       toolbarHeight: 64.0,
     );
 
-<<<<<<< HEAD
     expect(ThemeDecoder.instance.decodeAppBarThemeData(entry), entry);
 
     final encoded = ThemeEncoder.instance.encodeAppBarThemeData(entry);
     final decoded = ThemeDecoder.instance.decodeAppBarThemeData(encoded);
-=======
-    expect(ThemeDecoder.decodeAppBarThemeData(entry), entry);
-
-    final encoded = ThemeEncoder.encodeAppBarTheme(entry);
-    final decoded = ThemeDecoder.decodeAppBarThemeData(encoded);
->>>>>>> 3b4af2ff
 
     expect(
       json.encode(encoded),
@@ -797,15 +784,9 @@
     expect(ThemeEncoder.instance.encodeBorderStyle(BorderStyle.solid), 'solid');
   });
 
-<<<<<<< HEAD
   test('BottomAppBarThemeData', () {
     expect(ThemeDecoder.instance.decodeBottomAppBarThemeData(null), null);
     expect(ThemeEncoder.instance.encodeBottomAppBarThemeData(null), null);
-=======
-  test('BottomAppBarTheme', () {
-    expect(ThemeDecoder.decodeBottomAppBarThemeData(null), null);
-    expect(ThemeEncoder.encodeBottomAppBarTheme(null), null);
->>>>>>> 3b4af2ff
 
     const entry = BottomAppBarThemeData(
       color: _kColor,
@@ -817,17 +798,10 @@
       surfaceTintColor: _kColor,
     );
 
-<<<<<<< HEAD
     expect(ThemeDecoder.instance.decodeBottomAppBarThemeData(entry), entry);
 
     final encoded = ThemeEncoder.instance.encodeBottomAppBarThemeData(entry);
     final decoded = ThemeDecoder.instance.decodeBottomAppBarThemeData(encoded)!;
-=======
-    expect(ThemeDecoder.decodeBottomAppBarThemeData(entry), entry);
-
-    final encoded = ThemeEncoder.encodeBottomAppBarTheme(entry);
-    final decoded = ThemeDecoder.decodeBottomAppBarThemeData(encoded)!;
->>>>>>> 3b4af2ff
 
     expect(encoded, {
       'color': _kColorStr,
@@ -1406,22 +1380,9 @@
     expect(ThemeDecoder.instance.decodeBrightness(null), null);
     expect(ThemeEncoder.instance.encodeBrightness(null), null);
 
-<<<<<<< HEAD
     expect(
       ThemeDecoder.instance.decodeBrightness(Brightness.dark),
       Brightness.dark,
-=======
-    const entry = ButtonBarThemeData(
-      alignment: MainAxisAlignment.spaceEvenly,
-      buttonAlignedDropdown: true,
-      buttonHeight: 16.0,
-      buttonMinWidth: 17.0,
-      buttonPadding: EdgeInsets.all(18.0),
-      buttonTextTheme: ButtonTextTheme.accent,
-      layoutBehavior: ButtonBarLayoutBehavior.padded,
-      mainAxisSize: MainAxisSize.min,
-      overflowDirection: VerticalDirection.down,
->>>>>>> 3b4af2ff
     );
 
     expect(ThemeEncoder.instance.encodeBrightness(Brightness.dark), 'dark');
@@ -3957,15 +3918,9 @@
     expect(decoded2, entry2);
   });
 
-<<<<<<< HEAD
   test('InputDecorationThemeData', () {
     expect(ThemeDecoder.instance.decodeInputDecorationThemeData(null), null);
     expect(ThemeEncoder.instance.encodeInputDecorationThemeData(null), null);
-=======
-  test('InputDecorationTheme', () {
-    expect(ThemeDecoder.decodeInputDecorationThemeData(null), null);
-    expect(ThemeEncoder.encodeInputDecorationTheme(null), null);
->>>>>>> 3b4af2ff
 
     final entry = InputDecorationThemeData(
       activeIndicatorBorder: const BorderSide(
@@ -4023,19 +3978,12 @@
       suffixStyle: const TextStyle(color: Color(0xff000000)),
     );
 
-<<<<<<< HEAD
     expect(ThemeDecoder.instance.decodeInputDecorationThemeData(entry), entry);
 
     final encoded = ThemeEncoder.instance.encodeInputDecorationThemeData(entry);
     final decoded = ThemeDecoder.instance.decodeInputDecorationThemeData(
       encoded,
     );
-=======
-    expect(ThemeDecoder.decodeInputDecorationThemeData(entry), entry);
-
-    final encoded = ThemeEncoder.encodeInputDecorationTheme(entry);
-    final decoded = ThemeDecoder.decodeInputDecorationThemeData(encoded);
->>>>>>> 3b4af2ff
 
     expect(encoded, {
       'activeIndicatorBorder': {
@@ -7035,23 +6983,12 @@
   });
 
   test('ShowValueIndicator', () {
-<<<<<<< HEAD
     expect(ThemeDecoder.instance.decodeShowValueIndicator(null), null);
     expect(ThemeEncoder.instance.encodeShowValueIndicator(null), null);
 
     expect(
       ThemeDecoder.instance.decodeShowValueIndicator(ShowValueIndicator.onDrag),
       ShowValueIndicator.onDrag,
-=======
-    expect(ThemeDecoder.decodeShowValueIndicator(null), null);
-    expect(ThemeEncoder.encodeShowValueIndicator(null), null);
-
-    expect(
-      ThemeDecoder.decodeShowValueIndicator('always'),
-
-      // ignore: deprecated_member_use
-      ShowValueIndicator.always,
->>>>>>> 3b4af2ff
     );
 
     expect(
@@ -7074,14 +7011,8 @@
     );
 
     expect(
-<<<<<<< HEAD
       ThemeEncoder.instance.encodeShowValueIndicator(ShowValueIndicator.onDrag),
       'onDrag',
-=======
-      // ignore: deprecated_member_use
-      ThemeEncoder.encodeShowValueIndicator(ShowValueIndicator.always),
-      'always',
->>>>>>> 3b4af2ff
     );
 
     expect(
@@ -7226,16 +7157,8 @@
 
     expect(ThemeDecoder.instance.decodeSliderThemeData(entry), entry);
 
-<<<<<<< HEAD
     final encoded = ThemeEncoder.instance.encodeSliderThemeData(entry);
     final decoded = ThemeDecoder.instance.decodeSliderThemeData(encoded);
-=======
-    final encoded = ThemeEncoder.encodeSliderThemeData(entry);
-    final decoded = ThemeDecoder.decodeSliderThemeData(
-      encoded,
-      validate: false,
-    );
->>>>>>> 3b4af2ff
 
     expect(encoded, {
       'activeTickMarkColor': '#ff111111',

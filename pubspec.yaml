--- conflicted
+++ resolved
@@ -2,11 +2,7 @@
 description: A library to dynamically generate a ThemeData object from a JSON file or dynamic map object
 homepage: https://github.com/peiffer-innovations/json_theme
 
-<<<<<<< HEAD
-version: 3.2.6
-=======
-version: 3.3.0
->>>>>>> 2151538d
+version: 3.3.1
 
 environment:
   sdk: ">=2.15.0 <3.0.0"
